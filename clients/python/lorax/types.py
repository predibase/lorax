--- conflicted
+++ resolved
@@ -336,12 +336,10 @@
 class DeployedModel(BaseModel):
     model_id: str
     sha: str
-
-<<<<<<< HEAD
+    # Suppress pydantic warning over `model_id` field
+    model_config = ConfigDict(protected_namespaces=())
+
+
 class EmbedResponse(BaseModel):
     # Embeddings
-    embeddings: Optional[List[float]]
-=======
-    # Suppress pydantic warning over `model_id` field.
-    model_config = ConfigDict(protected_namespaces=())
->>>>>>> cf2625af
+    embeddings: Optional[List[float]]
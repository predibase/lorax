--- conflicted
+++ resolved
@@ -1,5 +1,5 @@
 # Final image
-FROM ghcr.io/predibase/lorax:c71861a
+FROM ghcr.io/predibase/lorax:15a38d5
 
 RUN DEBIAN_FRONTEND=noninteractive apt install pkg-config rsync tmux rust-gdb git -y
 RUN PROTOC_ZIP=protoc-21.12-linux-x86_64.zip && \
@@ -9,242 +9,8 @@
     rm -f $PROTOC_ZIP
 RUN hash -r
 
-<<<<<<< HEAD
 RUN curl --proto '=https' --tlsv1.2 -sSf https://sh.rustup.rs | sh -s -- -y
 ENV PATH=$PATH:$HOME/.cargo/bin
-=======
-COPY --from=planner /usr/src/recipe.json recipe.json
-RUN cargo chef cook --release --recipe-path recipe.json
-
-COPY Cargo.toml Cargo.toml
-COPY rust-toolchain.toml rust-toolchain.toml
-COPY proto proto
-COPY router router
-COPY launcher launcher
-RUN cargo build --release
-
-# Python builder
-# Adapted from: https://github.com/pytorch/pytorch/blob/master/Dockerfile
-FROM nvidia/cuda:12.4.0-devel-ubuntu22.04 as pytorch-install
-
-ARG PYTORCH_VERSION=2.4.0
-ARG PYTHON_VERSION=3.10
-# Keep in sync with `server/pyproject.toml
-ARG CUDA_VERSION=12.4
-ARG MAMBA_VERSION=24.3.0-0
-ARG CUDA_CHANNEL=nvidia
-ARG INSTALL_CHANNEL=pytorch
-# Automatically set by buildx
-ARG TARGETPLATFORM
-
-ENV PATH /opt/conda/bin:$PATH
-
-RUN apt-get update && DEBIAN_FRONTEND=noninteractive apt-get install -y --no-install-recommends \
-    build-essential \
-    ca-certificates \
-    ccache \
-    curl \
-    git && \
-    rm -rf /var/lib/apt/lists/*
-
-# Install conda
-# translating Docker's TARGETPLATFORM into mamba arches
-RUN case ${TARGETPLATFORM} in \
-    "linux/arm64")  MAMBA_ARCH=aarch64  ;; \
-    *)              MAMBA_ARCH=x86_64   ;; \
-    esac && \
-    curl -fsSL -v -o ~/mambaforge.sh -O  "https://github.com/conda-forge/miniforge/releases/download/${MAMBA_VERSION}/Mambaforge-${MAMBA_VERSION}-Linux-${MAMBA_ARCH}.sh"
-RUN chmod +x ~/mambaforge.sh && \
-    bash ~/mambaforge.sh -b -p /opt/conda && \
-    rm ~/mambaforge.sh
-
-# Install pytorch
-# On arm64 we exit with an error code
-RUN case ${TARGETPLATFORM} in \
-    "linux/arm64")  exit 1 ;; \
-    *)              /opt/conda/bin/conda update -y conda &&  \
-    /opt/conda/bin/conda install -c "${INSTALL_CHANNEL}" -c "${CUDA_CHANNEL}" -y "python=${PYTHON_VERSION}" "pytorch=$PYTORCH_VERSION" "pytorch-cuda=$(echo $CUDA_VERSION | cut -d'.' -f 1-2)"  ;; \
-    esac && \
-    /opt/conda/bin/conda clean -ya
-
-# CUDA kernels builder image
-FROM pytorch-install as kernel-builder
-
-ARG MAX_JOBS=2
-
-RUN apt-get update && DEBIAN_FRONTEND=noninteractive apt-get install -y --no-install-recommends \
-    ninja-build cmake \
-    && rm -rf /var/lib/apt/lists/*
-
-# Build Flash Attention CUDA kernels
-FROM kernel-builder as flash-att-builder
-WORKDIR /usr/src
-COPY server/Makefile-flash-att Makefile
-RUN make build-flash-attention
-
-# Build Flash Attention v2 CUDA kernels
-FROM kernel-builder as flash-att-v2-builder
-WORKDIR /usr/src
-COPY server/Makefile-flash-att-v2 Makefile
-RUN make build-flash-attention-v2-cuda
-
-# Build Transformers exllama kernels
-FROM kernel-builder as exllama-kernels-builder
-WORKDIR /usr/src
-COPY server/exllama_kernels/ .
-RUN TORCH_CUDA_ARCH_LIST="8.0;8.6+PTX" python setup.py build
-
-# Build Transformers exllama kernels
-FROM kernel-builder as exllamav2-kernels-builder
-WORKDIR /usr/src
-COPY server/exllamav2_kernels/ .
-RUN TORCH_CUDA_ARCH_LIST="8.0;8.6+PTX" python setup.py build
-
-# Build Transformers awq kernels
-FROM kernel-builder as awq-kernels-builder
-WORKDIR /usr/src
-COPY server/Makefile-awq Makefile
-RUN TORCH_CUDA_ARCH_LIST="8.0;8.6+PTX" make build-awq
-
-# Build Transformers CUDA kernels
-FROM kernel-builder as custom-kernels-builder
-WORKDIR /usr/src
-COPY server/custom_kernels/ .
-# Build specific version of transformers
-RUN python setup.py build
-
-# Build vllm CUDA kernels
-FROM kernel-builder as vllm-builder
-WORKDIR /usr/src
-RUN apt-get update && DEBIAN_FRONTEND=noninteractive apt-get install -y --no-install-recommends \
-    wget \
-    && rm -rf /var/lib/apt/lists/*
-RUN DEBIAN_FRONTEND=noninteractive apt purge -y --auto-remove cmake
-RUN wget 'https://github.com/Kitware/CMake/releases/download/v3.30.0/cmake-3.30.0-linux-x86_64.tar.gz'
-RUN tar xzvf 'cmake-3.30.0-linux-x86_64.tar.gz'
-RUN ln -s "$(pwd)/cmake-3.30.0-linux-x86_64/bin/cmake" /usr/local/bin/cmake
-ENV TORCH_CUDA_ARCH_LIST="7.0 7.5 8.0 8.6 8.9 9.0+PTX"
-COPY server/Makefile-vllm Makefile
-# Build specific version of vllm
-RUN make build-vllm-cuda
-
-# Build megablocks kernels
-FROM kernel-builder as megablocks-kernels-builder
-WORKDIR /usr/src
-COPY server/Makefile-megablocks Makefile
-ENV TORCH_CUDA_ARCH_LIST="8.0;8.6+PTX"
-RUN make build-megablocks
-
-# Build punica CUDA kernels
-FROM kernel-builder as punica-builder
-WORKDIR /usr/src
-COPY server/punica_kernels/ .
-# Build specific version of punica
-ENV TORCH_CUDA_ARCH_LIST="8.0;8.6+PTX"
-RUN python setup.py build
-
-# Build eetq kernels
-FROM kernel-builder as eetq-kernels-builder
-WORKDIR /usr/src
-COPY server/Makefile-eetq Makefile
-# Build specific version of transformers
-RUN TORCH_CUDA_ARCH_LIST="8.0;8.6+PTX" make build-eetq
-
-# LoRAX base image
-FROM nvidia/cuda:12.4.0-base-ubuntu22.04 as base
-
-# Conda env
-ENV PATH=/opt/conda/bin:$PATH \
-    CONDA_PREFIX=/opt/conda
-
-# LoRAX base env
-ENV HUGGINGFACE_HUB_CACHE=/data \
-    HF_HUB_ENABLE_HF_TRANSFER=1 \
-    PORT=80
-
-# vLLM needs this in order to work without error
-ENV LD_PRELOAD=/usr/local/cuda/compat/libcuda.so
-
-WORKDIR /usr/src
-
-RUN apt-get update && DEBIAN_FRONTEND=noninteractive apt-get install -y --no-install-recommends \
-    libssl-dev \
-    ca-certificates \
-    make \
-    sudo \
-    && rm -rf /var/lib/apt/lists/*
-
-# Copy conda with PyTorch installed
-COPY --from=pytorch-install /opt/conda /opt/conda
-
-# Copy build artifacts from flash attention builder
-COPY --from=flash-att-builder /usr/src/flash-attention/build/lib.linux-x86_64-cpython-310 /opt/conda/lib/python3.10/site-packages
-COPY --from=flash-att-builder /usr/src/flash-attention/csrc/layer_norm/build/lib.linux-x86_64-cpython-310 /opt/conda/lib/python3.10/site-packages
-COPY --from=flash-att-builder /usr/src/flash-attention/csrc/rotary/build/lib.linux-x86_64-cpython-310 /opt/conda/lib/python3.10/site-packages
-
-# Copy build artifacts from flash attention v2 builder
-COPY --from=flash-att-v2-builder /usr/src/flash-attention-v2/build/lib.linux-x86_64-cpython-310 /opt/conda/lib/python3.10/site-packages
-
-# Copy build artifacts from custom kernels builder
-COPY --from=custom-kernels-builder /usr/src/build/lib.linux-x86_64-cpython-310 /opt/conda/lib/python3.10/site-packages
-# Copy build artifacts from exllama kernels builder
-COPY --from=exllama-kernels-builder /usr/src/build/lib.linux-x86_64-cpython-310 /opt/conda/lib/python3.10/site-packages
-# Copy build artifacts from exllamav2 kernels builder
-COPY --from=exllamav2-kernels-builder /usr/src/build/lib.linux-x86_64-cpython-310 /opt/conda/lib/python3.10/site-packages
-# Copy build artifacts from awq kernels builder
-COPY --from=awq-kernels-builder /usr/src/llm-awq/awq/kernels/build/lib.linux-x86_64-cpython-310 /opt/conda/lib/python3.10/site-packages
-# Copy builds artifacts from vllm builder
-COPY --from=vllm-builder /usr/src/vllm/build/lib.linux-x86_64-cpython-310 /opt/conda/lib/python3.10/site-packages
-
-# Copy builds artifacts from punica builder
-COPY --from=punica-builder /usr/src/build/lib.linux-x86_64-cpython-310 /opt/conda/lib/python3.10/site-packages
-
-# Copy build artifacts from megablocks builder
-COPY --from=megablocks-kernels-builder /usr/src/megablocks/build/lib.linux-x86_64-cpython-310 /opt/conda/lib/python3.10/site-packages
-
-# Copy build artifacts from eetq builder
-COPY --from=eetq-kernels-builder /usr/src/eetq/build/lib.linux-x86_64-cpython-310 /opt/conda/lib/python3.10/site-packages
-
-# Install flash-attention dependencies
-RUN pip install einops --no-cache-dir
-
-# Install server
-COPY proto proto
-COPY server server
-COPY server/Makefile server/Makefile
-
-RUN cd server && \
-    make gen-server && \
-    pip install -r requirements.txt && \
-    pip install ".[bnb, accelerate, quantize, peft, outlines]" --no-cache-dir
-
-# Install router
-COPY --from=builder /usr/src/target/release/lorax-router /usr/local/bin/lorax-router
-# Install launcher
-COPY --from=builder /usr/src/target/release/lorax-launcher /usr/local/bin/lorax-launcher
-
-RUN apt-get update && DEBIAN_FRONTEND=noninteractive apt-get install -y --no-install-recommends \
-    build-essential \
-    g++ \
-    && rm -rf /var/lib/apt/lists/*
-
-
-# Final image
-FROM base
-
-RUN apt-get update && DEBIAN_FRONTEND=noninteractive apt-get install -y --no-install-recommends sudo curl unzip parallel time
-
-COPY container-entrypoint.sh entrypoint.sh
-RUN chmod +x entrypoint.sh
-COPY sync.sh sync.sh
-RUN chmod +x sync.sh
-
-
-RUN curl "https://awscli.amazonaws.com/awscli-exe-linux-x86_64.zip" -o "awscliv2.zip" && \
-    unzip awscliv2.zip && \
-    sudo ./aws/install && \
-    rm -rf aws awscliv2.zip
->>>>>>> 15a38d5d
 
 ENTRYPOINT []
 CMD ["/bin/bash"]
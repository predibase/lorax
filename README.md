<div align="center">

![image](https://images.ctfassets.net/ft0odixqevnv/3cWNkdDkt08y0Tz7Sx8ZZQ/794ced27db7253025790c248595499ac/LoraxBlog-SocialCard.png?w=1104&h=585&q=100&fm=webp&bg=transparent)

# LoRA Exchange (LoRAX)

<a href="https://github.com/predibase/lorax">
  <img alt="GitHub Repo stars" src="https://img.shields.io/github/stars/huggingface/lorax-inference?style=social">
</a>
<a href="https://github.com/predibase/lorax/blob/main/LICENSE">
  <img alt="License" src="https://img.shields.io/github/license/predibase/lorax">
</a>
</div>

The LLM inference server that speaks for the GPUs!

Lorax is a framework that allows users to serve over a hundred fine-tuned models on a single GPU, dramatically reducing the cost of serving without compromising on throughput or latency.

## 📖 Table of contents

- [LoRA Exchange (LoRAX)](#lora-exchange-lorax)
  - [📖 Table of contents](#-table-of-contents)
  - [🔥 Features](#-features)
  - [🏠 Optimized architectures](#-optimized-architectures)
  - [🏃‍♂️ Get started](#️-get-started)
    - [Docker](#docker)
    - [📓 API documentation](#-api-documentation)
    - [🛠️ Local install](#️-local-install)

## 🔥 Features

- 🚅 **Dynamic Adapter Loading:** allowing each set of fine-tuned LoRA weights to be loaded from storage just-in-time as requests come in at runtime, without blocking concurrent requests.
- 🏋️‍♀️ **Tiered Weight Caching:** to support fast exchanging of LoRA adapters between requests, and offloading of adapter weights to CPU and disk to avoid out-of-memory errors.
- 🧁 **Continuous Multi-Adapter Batching:** a fair scheduling policy for optimizing aggregate throughput of the system that extends the popular continuous batching strategy to work across multiple sets of LoRA adapters in parallel.
- 👬 **Optimized Inference:**  [flash-attention](https://github.com/HazyResearch/flash-attention), [paged attention](https://github.com/vllm-project/vllm), quantization with [bitsandbytes](https://github.com/TimDettmers/bitsandbytes) and [GPT-Q](https://arxiv.org/abs/2210.17323), tensor parallelism, token streaming, and [continuous batching](https://github.com/huggingface/lorax-inference/tree/main/router) work together to optimize our inference speeds.
- ✅ **Production Readiness** reliably stable, Lorax supports  Prometheus metrics and distributed tracing with Open Telemetry
- 🤯 **Free Commercial Use:** Apache 2.0 License. Enough said 😎.


<p align="center">
  <img src="https://github.com/predibase/lorax/assets/29719151/6f4f78fc-c1e9-4a01-8675-dbafa74a2534" />
</p>


## 🏠 Optimized architectures

- 🦙 [Llama V2](https://huggingface.co/meta-llama)
- 🌬️[Mistral](https://huggingface.co/mistralai)

Other architectures are supported on a best effort basis using:

`AutoModelForCausalLM.from_pretrained(<model>, device_map="auto")`

or

`AutoModelForSeq2SeqLM.from_pretrained(<model>, device_map="auto")`

## 🏃‍♂️ Get started

### Docker

The easiest way of getting started is using the official Docker container:

```shell
model=mistralai/Mistral-7B-Instruct-v0.1
volume=$PWD/data # share a volume with the Docker container to avoid downloading weights every run

docker run --gpus all --shm-size 1g -p 8080:80 -v $volume:/data ghcr.io/huggingface/lorax-inference:0.9.4 --model-id $model
```
**Note:** To use GPUs, you need to install the [NVIDIA Container Toolkit](https://docs.nvidia.com/datacenter/cloud-native/container-toolkit/install-guide.html). We also recommend using NVIDIA drivers with CUDA version 11.8 or higher.

To see all options to serve your models (in the [code](https://github.com/huggingface/lorax-inference/blob/main/launcher/src/main.rs) or in the cli:
```
lorax-launcher --help
```

You can then query the model using either the `/generate` or `/generate_stream` routes:

```shell
curl 127.0.0.1:8080/generate \
    -X POST \
<<<<<<< HEAD
    -d '{"inputs": "Natalia sold clips to 48 of her friends in April, and then she sold half as many clips in May. How many clips did Natalia sell altogether in April and May?", "parameters": {"max_new_tokens":20, "adapter_id": "vineetsharma/qlora-adapter-Mistral-7B-Instruct-v0.1-gsm8k"}}' \
=======
    -d '{"inputs":"What is Deep Learning?","parameters":{"adapter_id":"some/adapter"}}' \
>>>>>>> cf6fbd87
    -H 'Content-Type: application/json'
```

```shell
curl 127.0.0.1:8080/generate_stream \
    -X POST \
<<<<<<< HEAD
    -d '{"inputs": "Natalia sold clips to 48 of her friends in April, and then she sold half as many clips in May. How many clips did Natalia sell altogether in April and May?", "parameters": {"max_new_tokens":20, "adapter_id": "vineetsharma/qlora-adapter-Mistral-7B-Instruct-v0.1-gsm8k"}}' \
=======
    -d '{"inputs":"What is Deep Learning?","parameters":{"adapter_id":"some/adapter"}}' \
>>>>>>> cf6fbd87
    -H 'Content-Type: application/json'
```

or from Python:

```shell
pip install lorax-client
```

```python
from lorax import Client

client = Client("http://127.0.0.1:8080")
<<<<<<< HEAD
prompt = "Natalia sold clips to 48 of her friends in April, and then she sold half as many clips in May. How many clips did Natalia sell altogether in April and May?"

print(client.generate(prompt, max_new_tokens=20).generated_text)

text = ""
for response in client.generate_stream(prompt, max_new_tokens=20):
=======
print(client.generate("What is Deep Learning?", adapter_id="some/adapter").generated_text)

text = ""
for response in client.generate_stream("What is Deep Learning?", adapter_id="some/adapter"):
>>>>>>> cf6fbd87
    if not response.token.special:
        text += response.token.text
print(text)
```

### 📓 API documentation

You can consult the OpenAPI documentation of the `lorax` REST API using the `/docs` route.

### 🛠️ Local install

MAGDY AND WAEL TODO<|MERGE_RESOLUTION|>--- conflicted
+++ resolved
@@ -79,22 +79,14 @@
 ```shell
 curl 127.0.0.1:8080/generate \
     -X POST \
-<<<<<<< HEAD
-    -d '{"inputs": "Natalia sold clips to 48 of her friends in April, and then she sold half as many clips in May. How many clips did Natalia sell altogether in April and May?", "parameters": {"max_new_tokens":20, "adapter_id": "vineetsharma/qlora-adapter-Mistral-7B-Instruct-v0.1-gsm8k"}}' \
-=======
-    -d '{"inputs":"What is Deep Learning?","parameters":{"adapter_id":"some/adapter"}}' \
->>>>>>> cf6fbd87
+    -d '{"inputs": "Natalia sold clips to 48 of her friends in April, and then she sold half as many clips in May. How many clips did Natalia sell altogether in April and May?", "parameters": {"adapter_id": "vineetsharma/qlora-adapter-Mistral-7B-Instruct-v0.1-gsm8k"}}' \
     -H 'Content-Type: application/json'
 ```
 
 ```shell
 curl 127.0.0.1:8080/generate_stream \
     -X POST \
-<<<<<<< HEAD
-    -d '{"inputs": "Natalia sold clips to 48 of her friends in April, and then she sold half as many clips in May. How many clips did Natalia sell altogether in April and May?", "parameters": {"max_new_tokens":20, "adapter_id": "vineetsharma/qlora-adapter-Mistral-7B-Instruct-v0.1-gsm8k"}}' \
-=======
-    -d '{"inputs":"What is Deep Learning?","parameters":{"adapter_id":"some/adapter"}}' \
->>>>>>> cf6fbd87
+    -d '{"inputs": "Natalia sold clips to 48 of her friends in April, and then she sold half as many clips in May. How many clips did Natalia sell altogether in April and May?", "parameters": {"adapter_id": "vineetsharma/qlora-adapter-Mistral-7B-Instruct-v0.1-gsm8k"}}' \
     -H 'Content-Type: application/json'
 ```
 
@@ -108,19 +100,12 @@
 from lorax import Client
 
 client = Client("http://127.0.0.1:8080")
-<<<<<<< HEAD
 prompt = "Natalia sold clips to 48 of her friends in April, and then she sold half as many clips in May. How many clips did Natalia sell altogether in April and May?"
 
-print(client.generate(prompt, max_new_tokens=20).generated_text)
+print(client.generate(prompt, adapter_id="vineetsharma/qlora-adapter-Mistral-7B-Instruct-v0.1-gsm8k").generated_text)
 
 text = ""
-for response in client.generate_stream(prompt, max_new_tokens=20):
-=======
-print(client.generate("What is Deep Learning?", adapter_id="some/adapter").generated_text)
-
-text = ""
-for response in client.generate_stream("What is Deep Learning?", adapter_id="some/adapter"):
->>>>>>> cf6fbd87
+for response in client.generate_stream(prompt, adapter_id="vineetsharma/qlora-adapter-Mistral-7B-Instruct-v0.1-gsm8k"):
     if not response.token.special:
         text += response.token.text
 print(text)

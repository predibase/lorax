name: Build and push docker image to ghcr and run integration tests

on:
  workflow_dispatch:
  push:
    branches:
<<<<<<< HEAD
      - 'main'
      - 'push-image-always'
=======
      - "main"
>>>>>>> c1eb3dd6
    tags:
      - "v*"

jobs:
  build-test-push-image:
    concurrency:
      group: ${{ github.workflow }}-${{ github.job }}-${{ github.head_ref || github.run_id }}
      cancel-in-progress: true
    runs-on: a100-40gb-runner
    permissions:
      contents: write
      packages: write
      # This is used to complete the identity challenge
      # with sigstore/fulcio when running outside of PRs.
      id-token: write
      security-events: write

    steps:
      - name: Log in to GitHub Container Registry
        uses: docker/login-action@v1
        with:
          registry: ghcr.io
          username: ${{ github.repository_owner }}
          password: ${{ secrets.GHCR_PAT }}

      - name: Checkout repository
        uses: actions/checkout@v3
        with:
          submodules: recursive

      - name: Free Disk Space (Ubuntu)
        uses: jlumbroso/free-disk-space@main
        with:
          tool-cache: false
          android: true
          dotnet: true
          haskell: true
          large-packages: false
          swap-storage: true

      - name: Install soci
        uses: lerentis/soci-installer@v1.0.1
        with:
          soci-release: "v0.4.0"

      - name: Set up Docker Buildx
        uses: docker/setup-buildx-action@v2.10.0

      - name: Set up containerd for ubuntu
        uses: crazy-max/ghaction-setup-containerd@v2.2.0
        with:
          config-inline: |
            version = 2

            # persistent data location
            root = "/runner/build/containerd"

      - name: Docker meta
        id: meta
        uses: docker/metadata-action@v5
        with:
          images: |
            ghcr.io/predibase/lorax
          tags: |
            type=semver,pattern={{version}}
            type=semver,pattern={{major}}.{{minor}}
            type=sha,prefix=,suffix=,format=short

      - name: Create a hash from tags
        env:
          tags: ${{ steps.meta.outputs.tags }}
        id: vars
        run: |
          tag_hash=$(echo -n "$tags" | md5sum | awk '{print $1}')
          echo "tag_hash=$tag_hash" >> $GITHUB_OUTPUT
          echo "cache_dir=/runner/build/images/cache" >> $GITHUB_OUTPUT
          echo "image_dir=/runner/build/images" >> $GITHUB_OUTPUT
          echo "image_path=/runner/build/images/lorax" >> $GITHUB_OUTPUT

      - name: Create and update image/cache directory
        env:
          image_dir: ${{ steps.vars.outputs.image_dir }}
          cache_dir: ${{ steps.vars.outputs.cache_dir }}
        run: |
          sudo mkdir -p $image_dir
          sudo chown ubuntu:ubuntu $image_dir

          sudo mkdir -p $cache_dir
          sudo chown ubuntu:ubuntu $cache_dir

      - name: Export Docker image as OCI
        uses: docker/build-push-action@v5
        with:
          context: .
          file: ./Dockerfile # Path to your Dockerfile
          push: false
          tags: ${{ steps.meta.outputs.tags }}
          load: true
          outputs: type=oci,compression=gzip,dest=${{ steps.vars.outputs.image_path }}-${{ steps.vars.outputs.tag_hash }}.tar.gz
          cache-from: type=local,src=${{ steps.vars.outputs.cache_dir }}
          cache-to: type=local,mode=max,image-manifest=true,oci-mediatypes=true,dest=${{ steps.vars.outputs.cache_dir }}

      # Uncomment below and comment the "Export Docker image as OCI" step
      # to test this workflow with an old image. This is useful for testing
      # the integration tests workflow without waiting for a new image to be built.

      # - name: Pull and retag an old image for testing with meta output tags
      #   env:
      #     tags: ${{ steps.meta.outputs.tags }}
      #   run: |
      #     # Read the first tag from meta output
      #     docker pull ghcr.io/predibase/lorax:main
      #     # Tag with all the meta output tags
      #     while IFS= read -r tag; do
      #       echo "Tagging $tag"
      #       docker tag ghcr.io/predibase/lorax:main "$tag"
      #     done <<< "$tags"

<<<<<<< HEAD
      - name: Run integration tests
        id: integration_tests
        uses: ./.github/workflows/integration-tests
        continue-on-error: true
        with:
          test_image_tag: ${{ steps.meta.outputs.tags }}
          use_local_image: true
          github_token: ${{ secrets.GHCR_PAT }}
          huggingface_token: ${{ secrets.HUGGING_FACE_HUB_TOKEN }}

      - name: Update tags
        id: final_tags
        env:
          tags: ${{ steps.meta.outputs.tags }}
        run: |
          # Start with original tags
          echo "$tags" > tags.tx
          # Add main tag only if integration tests succeeded
          # if [ "${{ steps.integration_tests.outcome }}" = "success" ] && [ "${{ github.ref }}" = "refs/heads/main" ]; then
          if [ "${{ steps.integration_tests.outcome }}" = "success" ]; then
            echo "Adding main tag"
            echo "ghcr.io/predibase/lorax:test-gha" >> tags.txt
          fi
          cat tags.txt | tr '\n' ' ' > final_tags.txt
          echo "tags=$(cat final_tags.txt)" >> $GITHUB_OUTPUT

=======
>>>>>>> c1eb3dd6
      - name: Import image in containerd
        env:
          tag_hash: ${{ steps.vars.outputs.tag_hash }}
          image_path: ${{ steps.vars.outputs.image_path }}
        run: |
          echo "Importing $image_path-$tag_hash to Containerd"
          sudo ctr i import --no-unpack --all-platforms --digests $image_path-$tag_hash.tar.gz

      - name: Push image with containerd
        env:
          tags: ${{ steps.final_tags.outputs.tags }}
        run: |
          for tag in $tags
          do
            echo "Pushing $tag to GHCR"
            sudo ctr i push --user "${{ github.repository_owner }}:${{ secrets.GHCR_PAT }}" $tag
          done

      - name: Run integration tests
        uses: ./.github/workflows/integration-tests
        if: ${{ github.ref == 'refs/heads/main' }}
        with:
          test_image_tag: ${{ steps.meta.outputs.tags }}
          use_local_image: true
          github_token: ${{ secrets.GHCR_PAT }}
          huggingface_token: ${{ secrets.HUGGING_FACE_HUB_TOKEN }}

      - name: Create and push soci index
        env:
          tags: ${{ steps.meta.outputs.tags }}
        run: |
          export SOCI_PATH=$HOME/.soci/soci
          for tag in $tags
          do
            echo "Creating soci index for $tag"
            sudo $SOCI_PATH create $tag
            echo "Pushing soci index for $tag"
            sudo $SOCI_PATH push --user ${{ github.repository_owner }}:${{ secrets.GHCR_PAT }} $tag
          done

      - name: Prune older images
        env:
          tag_hash: ${{ steps.vars.outputs.tag_hash }}
          image_path: ${{ steps.vars.outputs.image_path }}
        run: |
          # Delete images older than a day from docker store
          docker image prune -a -f --filter "until=24h"

          # Delete the on disk copy
          rm -rf "$image_path-$tag_hash.tar.gz"

          # Delete the SHA image(s) from containerd store
          sudo ctr i rm $(sudo ctr i ls -q)<|MERGE_RESOLUTION|>--- conflicted
+++ resolved
@@ -4,12 +4,8 @@
   workflow_dispatch:
   push:
     branches:
-<<<<<<< HEAD
       - 'main'
       - 'push-image-always'
-=======
-      - "main"
->>>>>>> c1eb3dd6
     tags:
       - "v*"
 
@@ -128,7 +124,6 @@
       #       docker tag ghcr.io/predibase/lorax:main "$tag"
       #     done <<< "$tags"
 
-<<<<<<< HEAD
       - name: Run integration tests
         id: integration_tests
         uses: ./.github/workflows/integration-tests
@@ -155,8 +150,6 @@
           cat tags.txt | tr '\n' ' ' > final_tags.txt
           echo "tags=$(cat final_tags.txt)" >> $GITHUB_OUTPUT
 
-=======
->>>>>>> c1eb3dd6
       - name: Import image in containerd
         env:
           tag_hash: ${{ steps.vars.outputs.tag_hash }}

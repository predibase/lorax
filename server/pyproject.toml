[tool.poetry]
name = "lorax-server"
version = "0.1.0"
description = "LoRAX Inference Python gRPC Server"
authors = ["Geoffrey Angus <geoffrey@predibase.com>", "Travis Addair <travis@predibase.com>","Olivier Dehaene <olivier@huggingface.co>"]

[tool.poetry.scripts]
lorax-server = 'lorax_server.cli:app'

[tool.poetry.dependencies]
python = "^3.9"
protobuf = "^4.21.7"
grpcio = "^1.51.1"
grpcio-status = "^1.51.1"
grpcio-reflection = "^1.51.1"
grpc-interceptor = "^0.15.0"
typer = "^0.6.1"
accelerate = { version = "^0.24.1", optional = true }
bitsandbytes = { version = "^0.41.1", optional = true }
scipy = { version = "^1.0.0", optional = true }
safetensors = "0.3.1"
loguru = "^0.6.0"
opentelemetry-api = "^1.15.0"
opentelemetry-exporter-otlp = "^1.15.0"
opentelemetry-instrumentation-grpc = "^0.42b0"
hf-transfer = "^0.1.2"
sentencepiece = "^0.1.97"
tokenizers = "0.15.0"
huggingface-hub = "^0.19.4"
transformers = "^4.36.1"
einops = "^0.6.1"
tiktoken = "^0.5.2"
texttable = { version = "^1.6.7", optional = true }
datasets = { version = "^2.14.0", optional = true }
torch = { version = "2.1.1", optional = true }
peft = { version = "0.4.0", optional = true }
boto3 = "^1.28.34"
urllib3 = "<=1.26.18"
<<<<<<< HEAD
stanford-stk = "^0.0.6"
hqq = { version = "^0.1.1", optional = true }
=======
stanford-stk = { version = "^0.0.6", markers = "sys_platform == 'linux'" }
>>>>>>> 76fcc5d2

[tool.poetry.extras]
torch = ["torch"]
accelerate = ["accelerate"]
bnb = ["bitsandbytes"]
peft = ["peft"]
quantize = ["texttable", "datasets", "accelerate", "hqq"]

[tool.poetry.group.dev.dependencies]
grpcio-tools = "^1.51.1"
pytest = "^7.3.0"


[[tool.poetry.source]]
name = "pytorch-gpu"
url = "https://download.pytorch.org/whl/cu118"
priority = "explicit"

[tool.pytest.ini_options]
markers = ["private: marks tests as requiring an admin hf token (deselect with '-m \"not private\"')"]

[build-system]
requires = ["poetry-core>=1.0.0"]
build-backend = "poetry.core.masonry.api"<|MERGE_RESOLUTION|>--- conflicted
+++ resolved
@@ -36,12 +36,8 @@
 peft = { version = "0.4.0", optional = true }
 boto3 = "^1.28.34"
 urllib3 = "<=1.26.18"
-<<<<<<< HEAD
-stanford-stk = "^0.0.6"
-hqq = { version = "^0.1.1", optional = true }
-=======
+hqq = { version = "^0.1.2", optional = true }
 stanford-stk = { version = "^0.0.6", markers = "sys_platform == 'linux'" }
->>>>>>> 76fcc5d2
 
 [tool.poetry.extras]
 torch = ["torch"]

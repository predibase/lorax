--- conflicted
+++ resolved
@@ -36,10 +36,7 @@
 peft = "0.4.0"
 boto3 = "^1.28.34"
 urllib3 = "<=1.26.18"
-<<<<<<< HEAD
-=======
 stanford-stk = "^0.0.6"
->>>>>>> fe9bda14
 
 [tool.poetry.extras]
 accelerate = ["accelerate"]

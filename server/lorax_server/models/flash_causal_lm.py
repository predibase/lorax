--- conflicted
+++ resolved
@@ -952,11 +952,12 @@
 
         # Assign pointers to adapter weights
         # TODO(travis): don't update this if indices haven't changed
-<<<<<<< HEAD
-        adapter_data = AdapterBatchData.from_meta(adapter_meta, self.batched_lora_weights, batch.prefill_head_indices)
-=======
-        adapter_data = AdapterBatchData.from_meta(adapter_meta, self.layer_to_adapter_weights, prefill)
->>>>>>> 97ede520
+        adapter_data = AdapterBatchData.from_meta(
+            adapter_meta,
+            self.layer_to_adapter_weights,
+            prefill,
+            batch.prefill_head_indices
+        )
 
         out, speculative_logits = self._try_generate_token(batch, adapter_data)
 

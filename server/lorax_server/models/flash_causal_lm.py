--- conflicted
+++ resolved
@@ -30,23 +30,12 @@
 from lorax_server.utils import StoppingCriteria, HeterogeneousNextTokenChooser
 from lorax_server.utils.adapter import BASE_MODEL_ADAPTER_ID, load_module_map
 from lorax_server.utils.dist import MEMORY_FRACTION
-<<<<<<< HEAD
-from lorax_server.utils.lora import (
-    AdapterBatchData,
-    AdapterBatchMetadata,
-    BatchedLoraWeights,
-    MergedLoraWeights,
-)
-from lorax_server.utils.segments import SegmentConcatBuilder, find_segments
-from lorax_server.utils.weights import shard_on_dim
-from lorax_server.utils.globals import get_speculation_num
-=======
 from lorax_server.utils.lora import AdapterBatchData, AdapterBatchMetadata, BatchedLoraWeights, MergedLoraWeights
 from lorax_server.utils.segments import SegmentConcatBuilder, find_segments
 from lorax_server.utils.weights import shard_on_dim
 from lorax_server.utils.graph import GraphCache
 from lorax_server.utils.tokenizer import TokenizerManager
->>>>>>> 043fbfaf
+from lorax_server.utils.globals import get_speculation_num
 
 tracer = trace.get_tracer(__name__)
 
@@ -739,15 +728,6 @@
         self.num_kv_heads = num_kv_heads
         self.head_size = head_size
 
-<<<<<<< HEAD
-        # This may be set to False in the subclass constructor
-        self.dynamic_adapter_loading_enabled = True
-        self.batched_lora_weights: Dict[str, BatchedLoraWeights] = defaultdict(
-            BatchedLoraWeights
-        )
-
-=======
->>>>>>> 043fbfaf
         super(FlashCausalLM, self).__init__(
             model_id=model_id,
             model=model,
@@ -762,168 +742,9 @@
             dynamic_adapter_loading_enabled=dynamic_adapter_loading_enabled,
         )
 
-<<<<<<< HEAD
-        self.target_to_layer = self.adapter_target_to_layer()
-
-    @property
-    def supports_adapter_loading(self) -> bool:
-        return False
-
-    def adapter_target_to_layer(self) -> Dict[str, Tuple[str, torch.Tensor]]:
-        return {}
-
-    @property
-    def adapter_layers(self) -> List[str]:
-        return []
-
-    def get_num_layers_for_type(self, layer_type: str) -> int:
-        return 0
-
-    def is_row_parallel(self, layer_type: str) -> bool:
-        return False
-
-    def load_adapter(self, adapter_id, adapter_source, adapter_index):
-        """Physically loads the adapter weights into the model.
-
-        adapter_id must be `BASE_MODEL_ADAPTER_ID` if adapter statically loaded
-        into model. Otherwise, the adapter weights are merged into the model
-        weights on the fly.
-        """
-        if not self.supports_adapter_loading:
-            raise ValueError("This model does not support adapter loading.")
-
-        if not self.dynamic_adapter_loading_enabled:
-            if adapter_id == BASE_MODEL_ADAPTER_ID:
-                return
-            else:
-                raise ValueError(
-                    f"This model was initialized with the adapter {self.adapter_id} "
-                    f"and therefore does not support dynamic adapter loading. "
-                    f"Please initialize a new model instance from the base model in "
-                    f"order to use the dynamic adapter loading feature."
-                )
-
-        # If we are doing dynamic adapter loading, then we need to reset the weights
-        if adapter_id == self.adapter_id:
-            return
-        elif adapter_id != BASE_MODEL_ADAPTER_ID:
-            logger.info(f"Loading adapter weights into model: {adapter_id}")
-            weight_names = tuple([v[0] for v in self.target_to_layer.values()])
-            module_map, adapter_config, adapter_weight_names = load_module_map(
-                self.model_id, adapter_id, adapter_source, weight_names
-            )
-
-            unused_weight_names = adapter_weight_names.copy()
-            for layer_name in self.adapter_layers:
-                self.load_batched_adapter_weights(
-                    module_map,
-                    adapter_config,
-                    adapter_index,
-                    layer_name,
-                    unused_weight_names,
-                )
-
-            if len(unused_weight_names) > 0:
-                logger.warning(
-                    f"{adapter_id} unused adapter weights: {unused_weight_names}"
-                )
-
-            self.adapter_id = adapter_id
-
-    def shard_lora_weights(
-        self,
-        weights_a: List[torch.Tensor],
-        weights_b: List[torch.Tensor],
-        layer_type: str,
-    ) -> Tuple[List[torch.Tensor], List[torch.Tensor]]:
-        # [hidden_size, r]
-        split_dim = 0 if self.is_row_parallel(layer_type) else 1
-        weights_a = [
-            shard_on_dim(w, dim=split_dim, process_group=self.process_group)
-            for w in weights_a
-        ]
-
-        # [r, hidden_size]
-        weights_b = [
-            shard_on_dim(w, dim=1, process_group=self.process_group) for w in weights_b
-        ]
-
-        return weights_a, weights_b
-
-    def load_batched_adapter_weights(
-        self,
-        module_map: Dict[str, Dict],
-        adapter_config: LoraConfig,
-        adapter_index: int,
-        layer_type: str,
-        unused_weight_names: Set[str],
-    ):
-        nlayers = self.get_num_layers_for_type(layer_type)
-        lora_a_list = [None] * nlayers
-        lora_b_list = [None] * nlayers
-
-        for layer_id in range(nlayers):
-            key = (layer_id, layer_type)
-            weight_name, layer = self.target_to_layer[key]
-
-            base_weight = layer.base_layer.linear.weight
-            base_device = base_weight.device
-
-            if weight_name not in module_map:
-                # There is no LoRA weight for this layer type in the adapter
-                return
-
-            lora_a, lora_a_name = module_map[weight_name]["lora_A"]
-            lora_a = lora_a.to(base_device, self.dtype)
-
-            lora_b, lora_b_name = module_map[weight_name]["lora_B"]
-            lora_b = lora_b.to(base_device, self.dtype)
-
-            scale = adapter_config.lora_alpha / adapter_config.r
-
-            unused_weight_names.discard(lora_a_name)
-            unused_weight_names.discard(lora_b_name)
-
-            # Merge scaling factor into lora_b due to associativity of matrix multiplication:
-            # (A * B) * C = A * (B * C)
-            lora_a_list[layer_id] = lora_a.transpose(0, 1)
-            lora_b_list[layer_id] = lora_b.transpose(0, 1) * scale
-
-        q_lora_merged = MergedLoraWeights(
-            *self.shard_lora_weights(lora_a_list, lora_b_list, layer_type),
-            adapter_config,
-        )
-        q_lora_weights = self.batched_lora_weights[layer_type]
-        q_lora_weights.add_adapter(adapter_index, q_lora_merged)
-
-    def offload_adapter(self, adapter_id, adapter_source, adapter_index):
-        """Offloads the adapter weights from GPU to CPU or disk."""
-        if not self.supports_adapter_loading:
-            raise ValueError("This model does not support adapter loading.")
-
-        if not self.dynamic_adapter_loading_enabled:
-            if adapter_id == BASE_MODEL_ADAPTER_ID:
-                return
-            else:
-                raise ValueError(
-                    f"This model was initialized with the adapter {self.adapter_id} "
-                    f"and therefore does not support dynamic adapter loading. "
-                    f"Please initialize a new model instance from the base model in "
-                    f"order to use the dynamic adapter loading feature."
-                )
-
-        if adapter_id == BASE_MODEL_ADAPTER_ID:
-            return
-        else:
-            for layer_name in self.adapter_layers:
-                if layer_name in self.batched_lora_weights:
-                    self.batched_lora_weights[layer_name].remove_adapter(adapter_index)
-
-            self.adapter_id = BASE_MODEL_ADAPTER_ID
-=======
+
         self.compile = compile
         self.model_graph_wrapper: GraphCache = None
->>>>>>> 043fbfaf
 
     @property
     def batch_type(self) -> Type[FlashCausalLMBatch]:
@@ -1017,12 +838,7 @@
             generated_ids, skip_special_tokens=True, clean_up_tokenization_spaces=False
         )
 
-<<<<<<< HEAD
-    def forward(
-        self, batch: FlashCausalLMBatch, adapter_data: AdapterBatchData
-    ) -> Tuple[torch.Tensor, torch.Tensor]:
-        global CACHE_MANAGER
-=======
+
     def forward(self, batch: FlashCausalLMBatch, adapter_data: AdapterBatchData) -> Tuple[torch.Tensor, torch.Tensor]:
         prefill = batch.cu_seqlen_prefill is not None
         model = self.model
@@ -1032,7 +848,6 @@
             self.model_graph_wrapper.can_use_graph(batch, adapter_data)
         ):
             model = self.model_graph_wrapper
->>>>>>> 043fbfaf
 
         if batch.speculation_ids is not None:
             B, speculative_length = batch.speculation_ids.shape

--- conflicted
+++ resolved
@@ -775,15 +775,10 @@
             lora_b = module_map[weight_name]["lora_B"].to(base_device, base_weight.dtype)
             scale = adapter_config.lora_alpha / adapter_config.r
 
-<<<<<<< HEAD
             # Merge scaling factor into lora_b due to associativity of matrix multiplication:
             # (A * B) * C = A * (B * C)
-            lora_a_list[layer.layer_id] = lora_a.transpose(0, 1)
-            lora_b_list[layer.layer_id] = lora_b.transpose(0, 1) * scale
-=======
             lora_a_list[layer_id] = lora_a.transpose(0, 1)
-            lora_b_list[layer_id] = lora_b.transpose(0, 1)
->>>>>>> 90b2362d
+            lora_b_list[layer_id] = lora_b.transpose(0, 1) * scale
 
         q_lora_merged = MergedLoraWeights(lora_a_list, lora_b_list, adapter_config, layer_type, self.process_group)
         q_lora_weights = self.batched_lora_weights[layer_type]

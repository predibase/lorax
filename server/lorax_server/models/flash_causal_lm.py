--- conflicted
+++ resolved
@@ -941,9 +941,6 @@
         )
 
     def forward(self, batch: FlashCausalLMBatch, adapter_data: AdapterBatchData) -> Tuple[torch.Tensor, torch.Tensor]:
-<<<<<<< HEAD
-        global CACHE_MANAGER
-
         prefill = batch.cu_seqlen_prefill is not None
         model = self.model
         if (
@@ -953,8 +950,6 @@
         ):
             model = self.model_graph_wrapper
 
-=======
->>>>>>> 6bfc3a27
         # Model Forward
         return model.forward(
             input_ids=batch.input_ids,

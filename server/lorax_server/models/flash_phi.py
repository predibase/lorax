import torch
import torch.distributed

from loguru import logger
from opentelemetry import trace
from transformers import AutoTokenizer
from typing import Dict, List, Optional, Tuple

from lorax_server.models import FlashCausalLM
from lorax_server.models.custom_modeling.flash_phi_modeling import (
    ATTN_Q_PROJ,
    ATTN_K_PROJ,
    ATTN_V_PROJ,
    ATTN_DENSE,
    MLP_FC1,
    MLP_FC2,
    FlashPhiForCausalLM,
    PhiConfig,
)
from lorax_server.utils import (
    create_merged_weight_files,
    initialize_torch_distributed,
    weight_files,
    Weights,
)
from lorax_server.utils.adapter import BASE_MODEL_ADAPTER_ID
from lorax_server.utils.lora import LM_HEAD
from lorax_server.utils.weights import shard_on_dim

tracer = trace.get_tracer(__name__)


ADAPTER_LAYERS = [ATTN_Q_PROJ, ATTN_K_PROJ, ATTN_V_PROJ, ATTN_DENSE, MLP_FC1, MLP_FC2, LM_HEAD]
ROW_PARALLEL = {ATTN_DENSE, MLP_FC2, LM_HEAD}


class FlashPhi(FlashCausalLM):
    def __init__(
        self,
        model_id: str,
        adapter_id: str,
        adapter_source: str,
        revision: Optional[str] = None,
        quantize: Optional[str] = None,
        compile: bool = False,
        dtype: Optional[torch.dtype] = None,
        trust_remote_code: bool = False,
    ):
        self.process_group, rank, world_size = initialize_torch_distributed()
        if torch.cuda.is_available():
            device = torch.device(f"cuda:{rank}")
            dtype = torch.float16 if dtype is None else dtype
        else:
            raise NotImplementedError("FlashPhi is only available on GPU")

        tokenizer = AutoTokenizer.from_pretrained(
            model_id,
            revision=revision,
            padding_side="left",
            truncation_side="left",
            trust_remote_code=trust_remote_code,
        )

        config = PhiConfig.from_pretrained(
            model_id, revision=revision, trust_remote_code=trust_remote_code
        )
        config.quantize = quantize

        torch.distributed.barrier(group=self.process_group)

        filenames = weight_files(model_id, revision=revision, extension=".safetensors")

        # if adapter_id passed in as part of model instantiation, then we merge
        # the adapter weights with the model weights. This also disables dynamic
        # adapter loading, since the model is now itself initialized with an adapter.
        merged_weight_filenames = None
        dynamic_adapter_loading_enabled = True
        if len(adapter_id) > 0:
            logger.info(
                f"Merging adapter weights from adapter_id {adapter_id} into model weights."
            )
            # Need to pass the adapter source here
            merged_weight_filenames = create_merged_weight_files(
                adapter_id,
                model_id,
                model_weight_filenames=filenames,
                adapter_source=adapter_source,
            )
            dynamic_adapter_loading_enabled = False
            adapter_id = adapter_id
        else:
            adapter_id = BASE_MODEL_ADAPTER_ID

        weights = Weights(
            filenames,
            device,
            dtype,
            process_group=self.process_group,
            merged_weight_filenames=merged_weight_filenames,
        )

        if config.quantize in ["gptq", "awq", "eetq"]:
            weights._set_gptq_params(model_id)

        model = FlashPhiForCausalLM(config, weights)
        self.config = config

        torch.distributed.barrier(group=self.process_group)
        super(FlashPhi, self).__init__(
            model_id=model_id,
            model=model,
            tokenizer=tokenizer,
            num_layers=len(model.model.layers),
            num_kv_heads=model.model.num_key_value_heads,
            head_size=model.model.head_size,
            dtype=dtype,
            device=device,
            rank=rank,
            world_size=world_size,
            compile=compile,
            adapter_id=adapter_id,
            dynamic_adapter_loading_enabled=dynamic_adapter_loading_enabled,
        )

    @property
    def supports_adapter_loading(self) -> bool:
        return True

    def adapter_target_to_layer(self) -> Dict[str, Tuple[str, torch.Tensor]]:
        layer_weights = {}

<<<<<<< HEAD
        prefix = "transformer.h"
        for i, layer in enumerate(self.model.transformer.h):
            layer_weights[(i, ATTN_WQKV)] = (
                f"{prefix}.{i}.mixer.Wqkv",
                layer.mixer.Wqkv,
            )
            layer_weights[(i, ATTN_OUT_PROJ)] = (
                f"{prefix}.{i}.mixer.out_proj",
                layer.mixer.out_proj,
            )

            layer_weights[(i, MLP_FC1)] = (f"{prefix}.{i}.mlp.fc1", layer.mlp.fc1)
            layer_weights[(i, MLP_FC2)] = (f"{prefix}.{i}.mlp.fc2", layer.mlp.fc2)

        layer_weights[(0, LM_HEAD)] = ("lm_head.linear", self.model.lm_head.linear)
=======
        prefix = "model.layers"
        for i, layer in enumerate(self.model.model.layers):
            layer_weights[(i, ATTN_Q_PROJ)] = (f"{prefix}.{i}.self_attn.q_proj", layer.self_attn.qkv_proj)
            layer_weights[(i, ATTN_K_PROJ)] = (f"{prefix}.{i}.self_attn.k_proj", layer.self_attn.qkv_proj)
            layer_weights[(i, ATTN_V_PROJ)] = (f"{prefix}.{i}.self_attn.v_proj", layer.self_attn.qkv_proj)
            layer_weights[(i, ATTN_DENSE)] = (f"{prefix}.{i}.self_attn.dense", layer.self_attn.dense)

            layer_weights[(i, MLP_FC1)] = (f"{prefix}.{i}.mlp.fc1", layer.mlp.fc1)
            layer_weights[(i, MLP_FC2)] = (f"{prefix}.{i}.mlp.fc2", layer.mlp.fc2)
        
        layer_weights[(0, LM_HEAD)] = ("lm_head", self.model.lm_head)
>>>>>>> 043fbfaf
        return layer_weights

    @property
    def adapter_layers(self) -> List[str]:
        return ADAPTER_LAYERS

    def get_num_layers_for_type(self, layer_type: str) -> int:
<<<<<<< HEAD
        return 1 if layer_type == LM_HEAD else len(self.model.transformer.h)

    def is_row_parallel(self, layer_type: str) -> bool:
        return layer_type in ROW_PARALLEL

    def split_lora_b_qkv(
        self, t: torch.Tensor, head_size: int, num_heads: int, num_key_value_heads: int
    ) -> torch.Tensor:
        # Because we're splitting on the hidden size dimension, we need to
        # account for the separate q, k, and v matrices.
        chunks = t.split(
            [
                head_size * num_heads,
                head_size * num_key_value_heads,
                head_size * num_key_value_heads,
            ],
            dim=1,
        )
        assert len(chunks) == 3
        chunks = [
            shard_on_dim(w, dim=1, process_group=self.process_group) for w in chunks
        ]
        return torch.cat(chunks, dim=1)

    def shard_lora_weights(
        self,
        weights_a: List[torch.Tensor],
        weights_b: List[torch.Tensor],
        layer_type: str,
    ) -> Tuple[List[torch.Tensor], List[torch.Tensor]]:
        # TODO(travis): genralize this for other layers and architectures
        if layer_type == ATTN_WQKV:
            # [hidden_size, r]
            split_dim = 0 if self.is_row_parallel(layer_type) else 1
            weights_a = [
                shard_on_dim(w, dim=split_dim, process_group=self.process_group)
                for w in weights_a
            ]

            # [r, hidden_size]
            # Because we're splitting on the hidden size dimension, we need to
            # account for the separate q, k, and v matrices.
            num_heads = self.config.n_head
            hidden_size = self.config.n_embd
            head_size = hidden_size // num_heads
            num_key_value_heads = getattr(self.config, "n_head_kv", None) or num_heads
            weights_b = [
                self.split_lora_b_qkv(w, head_size, num_heads, num_key_value_heads)
                for w in weights_b
            ]

            return weights_a, weights_b
        else:
            return super().shard_lora_weights(weights_a, weights_b, layer_type)
=======
        return 1 if layer_type == LM_HEAD else len(self.model.model.layers)
    
    def is_row_parallel(self, layer_type: str) -> bool:
        return layer_type in ROW_PARALLEL
>>>>>>> 043fbfaf
<|MERGE_RESOLUTION|>--- conflicted
+++ resolved
@@ -129,23 +129,7 @@
     def adapter_target_to_layer(self) -> Dict[str, Tuple[str, torch.Tensor]]:
         layer_weights = {}
 
-<<<<<<< HEAD
-        prefix = "transformer.h"
-        for i, layer in enumerate(self.model.transformer.h):
-            layer_weights[(i, ATTN_WQKV)] = (
-                f"{prefix}.{i}.mixer.Wqkv",
-                layer.mixer.Wqkv,
-            )
-            layer_weights[(i, ATTN_OUT_PROJ)] = (
-                f"{prefix}.{i}.mixer.out_proj",
-                layer.mixer.out_proj,
-            )
 
-            layer_weights[(i, MLP_FC1)] = (f"{prefix}.{i}.mlp.fc1", layer.mlp.fc1)
-            layer_weights[(i, MLP_FC2)] = (f"{prefix}.{i}.mlp.fc2", layer.mlp.fc2)
-
-        layer_weights[(0, LM_HEAD)] = ("lm_head.linear", self.model.lm_head.linear)
-=======
         prefix = "model.layers"
         for i, layer in enumerate(self.model.model.layers):
             layer_weights[(i, ATTN_Q_PROJ)] = (f"{prefix}.{i}.self_attn.q_proj", layer.self_attn.qkv_proj)
@@ -157,7 +141,6 @@
             layer_weights[(i, MLP_FC2)] = (f"{prefix}.{i}.mlp.fc2", layer.mlp.fc2)
         
         layer_weights[(0, LM_HEAD)] = ("lm_head", self.model.lm_head)
->>>>>>> 043fbfaf
         return layer_weights
 
     @property
@@ -165,64 +148,8 @@
         return ADAPTER_LAYERS
 
     def get_num_layers_for_type(self, layer_type: str) -> int:
-<<<<<<< HEAD
-        return 1 if layer_type == LM_HEAD else len(self.model.transformer.h)
 
-    def is_row_parallel(self, layer_type: str) -> bool:
-        return layer_type in ROW_PARALLEL
-
-    def split_lora_b_qkv(
-        self, t: torch.Tensor, head_size: int, num_heads: int, num_key_value_heads: int
-    ) -> torch.Tensor:
-        # Because we're splitting on the hidden size dimension, we need to
-        # account for the separate q, k, and v matrices.
-        chunks = t.split(
-            [
-                head_size * num_heads,
-                head_size * num_key_value_heads,
-                head_size * num_key_value_heads,
-            ],
-            dim=1,
-        )
-        assert len(chunks) == 3
-        chunks = [
-            shard_on_dim(w, dim=1, process_group=self.process_group) for w in chunks
-        ]
-        return torch.cat(chunks, dim=1)
-
-    def shard_lora_weights(
-        self,
-        weights_a: List[torch.Tensor],
-        weights_b: List[torch.Tensor],
-        layer_type: str,
-    ) -> Tuple[List[torch.Tensor], List[torch.Tensor]]:
-        # TODO(travis): genralize this for other layers and architectures
-        if layer_type == ATTN_WQKV:
-            # [hidden_size, r]
-            split_dim = 0 if self.is_row_parallel(layer_type) else 1
-            weights_a = [
-                shard_on_dim(w, dim=split_dim, process_group=self.process_group)
-                for w in weights_a
-            ]
-
-            # [r, hidden_size]
-            # Because we're splitting on the hidden size dimension, we need to
-            # account for the separate q, k, and v matrices.
-            num_heads = self.config.n_head
-            hidden_size = self.config.n_embd
-            head_size = hidden_size // num_heads
-            num_key_value_heads = getattr(self.config, "n_head_kv", None) or num_heads
-            weights_b = [
-                self.split_lora_b_qkv(w, head_size, num_heads, num_key_value_heads)
-                for w in weights_b
-            ]
-
-            return weights_a, weights_b
-        else:
-            return super().shard_lora_weights(weights_a, weights_b, layer_type)
-=======
         return 1 if layer_type == LM_HEAD else len(self.model.model.layers)
     
     def is_row_parallel(self, layer_type: str) -> bool:
-        return layer_type in ROW_PARALLEL
->>>>>>> 043fbfaf
+        return layer_type in ROW_PARALLEL
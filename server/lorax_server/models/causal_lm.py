from collections import defaultdict
import json
import torch

from dataclasses import dataclass
from opentelemetry import trace
from transformers import AutoTokenizer, AutoModelForCausalLM, PreTrainedTokenizerBase
from typing import Optional, Tuple, List, Type, Dict

from lorax_server.models import Model
from lorax_server.models.types import (
    Batch,
    PrefillTokens,
    Generation,
    GeneratedText,
)
from lorax_server.pb import generate_pb2
from lorax_server.utils import NextTokenChooser, StoppingCriteria, Sampling
from lorax_server.utils.tokenizer import TokenizerManager
from lorax_server.utils.lora import AdapterBatchData, AdapterBatchMetadata, BatchedLoraWeights
from lorax_server.utils.segments import SegmentConcatBuilder, find_segments

tracer = trace.get_tracer(__name__)


@dataclass
class CausalLMBatch(Batch):
    batch_id: int
    requests: List[generate_pb2.Request]
    requests_idx_mapping: Dict[int, int]

    # Decoder values
    input_ids: torch.Tensor
    attention_mask: torch.Tensor
    position_ids: torch.Tensor
    past_key_values: Optional[List[Tuple]]

    # All tokens
    all_input_ids: List[torch.Tensor]

    # Lengths of all generations present in the batch
    input_lengths: List[int]
    prefix_offsets: List[int]
    read_offsets: List[int]

    # Generation helpers
    next_token_choosers: List[NextTokenChooser]
    stopping_criterias: List[StoppingCriteria]

    # Adapter metadata for each request
    adapter_meta: AdapterBatchMetadata

    # Metadata used for padding
    max_input_length: int
    padding_right_offset: int

    # Maximum number of tokens this batch will grow to
    max_tokens: int

    # Past metadata
    keys_head_dim_last: bool = True

    def to_pb(self) -> generate_pb2.CachedBatch:
        return generate_pb2.CachedBatch(
            id=self.batch_id,
            request_ids=[r.id for r in self.requests],
            size=len(self),
            max_tokens=self.max_tokens,
        )

    @classmethod
    def from_pb(
        cls,
        pb: generate_pb2.Batch,
        tokenizer: PreTrainedTokenizerBase,
        tokenizers: TokenizerManager,
        dtype: torch.dtype,
        device: torch.device,
    ) -> "CausalLMBatch":
        inputs = []
        next_token_choosers = []
        stopping_criterias = []
        prefix_offsets = []
        read_offsets = []
        requests_idx_mapping = {}

        # Parse batch
        max_truncation = 0
        padding_right_offset = 0
        max_decode_tokens = 0
        adapter_indices_list = []
        adapter_set = set()
        for i, r in enumerate(pb.requests):
            requests_idx_mapping[r.id] = i
            req_inputs = tokenizers.get_inputs(r, tokenizer)
            inputs.append(req_inputs)
            next_token_choosers.append(NextTokenChooser.from_pb(r.parameters, device))
            stopping_criteria = StoppingCriteria.from_pb(
                r.stopping_parameters, tokenizer
            )
            stopping_criterias.append(stopping_criteria)
            max_truncation = max(max_truncation, r.truncate)
            max_decode_tokens += stopping_criteria.max_new_tokens
            padding_right_offset = max(
                padding_right_offset, stopping_criteria.max_new_tokens
            )
            adapter_indices_list.append(r.adapter_index)
            adapter_set.add(r.adapter_index)

        adapter_indices = torch.tensor(
            adapter_indices_list, dtype=torch.int64, device=device
        )

        tokenized_inputs = tokenizer(
            inputs,
            return_tensors="pt",
            padding=True,
            return_token_type_ids=False,
            truncation=True,
            max_length=max_truncation,
        ).to(device)
        for _ in pb.requests:
            input_len = tokenized_inputs["input_ids"].shape[1]
            prefix_offsets.append(input_len - 5)
            read_offsets.append(input_len)

        input_lengths = tokenized_inputs["attention_mask"].sum(1)
        max_input_length = input_lengths.max()

        input_ids = tokenized_inputs["input_ids"]
        # Allocate maximum attention_mask
        attention_mask = input_ids.new_zeros(
            (pb.size, max_input_length + padding_right_offset)
        )
        # Copy tokenizer attention_mask into fully allocated attention_mask
        attention_mask[:, :max_input_length] = tokenized_inputs["attention_mask"]

        position_ids = tokenized_inputs["attention_mask"].long().cumsum(-1) - 1
        position_ids.masked_fill_(tokenized_inputs["attention_mask"] == 0, 1)
        all_input_ids = tokenized_inputs["input_ids"].T.split(1, dim=1)

        max_tokens = len(inputs) * (max_input_length + max_decode_tokens)

        adapter_segments, adapter_segment_indices = find_segments(adapter_indices)
        adapter_segments = torch.tensor(adapter_segments, dtype=torch.int32, device=device)

        return cls(
            batch_id=pb.id,
            requests=pb.requests,
            requests_idx_mapping=requests_idx_mapping,
            input_ids=input_ids,
            attention_mask=attention_mask,
            position_ids=position_ids,
            past_key_values=None,
            all_input_ids=list(all_input_ids),
            input_lengths=input_lengths.tolist(),
            prefix_offsets=prefix_offsets,
            read_offsets=read_offsets,
            next_token_choosers=next_token_choosers,
            stopping_criterias=stopping_criterias,
            max_input_length=max_input_length.item(),
            padding_right_offset=padding_right_offset,
            max_tokens=max_tokens,
            adapter_meta=AdapterBatchMetadata(
                adapter_indices=adapter_indices,
                adapter_set=adapter_set,
                adapter_segments=adapter_segments,
                segment_indices=adapter_segment_indices,
            ),
        )

    @tracer.start_as_current_span("filter")
    def filter(self, request_ids: List[int]) -> Optional["CausalLMBatch"]:
        if len(request_ids) == 0:
            raise ValueError("Batch must have at least one request")
        if len(request_ids) == len(self):
            return self

        keep_indices = []

        # New values after filtering
        requests_idx_mapping = {}
        requests = []
        input_lengths = []
        prefix_offsets = []
        read_offsets = []
        all_input_ids = []
        max_input_length = 0

        adapter_set = set()

        next_token_choosers = []
        stopping_criterias = []

        total_remaining_decode_tokens = 0
        new_padding_right_offset = 0

        for i, request_id in enumerate(request_ids):
            idx = self.requests_idx_mapping[request_id]
            requests_idx_mapping[request_id] = i
            keep_indices.append(idx)

            requests.append(self.requests[idx])
            prefix_offsets.append(self.prefix_offsets[idx])
            read_offsets.append(self.read_offsets[idx])
            all_input_ids.append(self.all_input_ids[idx])

            request_input_length = self.input_lengths[idx]
            input_lengths.append(request_input_length)
            max_input_length = max(max_input_length, request_input_length)

            next_token_choosers.append(self.next_token_choosers[idx])
            stopping_criteria = self.stopping_criterias[idx]
            stopping_criterias.append(stopping_criteria)
            remaining_decode_tokens = (
                stopping_criteria.max_new_tokens - stopping_criteria.current_tokens
            )
            total_remaining_decode_tokens += remaining_decode_tokens
            new_padding_right_offset = max(
                new_padding_right_offset, remaining_decode_tokens
            )

            adapter_set.add(self.requests[idx].adapter_index)

        # Apply indices to input_ids, attention mask, past key values and other items that need to be cached
        input_ids = self.input_ids[keep_indices]
        position_ids = self.position_ids[keep_indices]
        adapter_indices = self.adapter_meta.adapter_indices[keep_indices]
        self.attention_mask = self.attention_mask[
            keep_indices,
            -(self.padding_right_offset + max_input_length) : (
                self.attention_mask.shape[1] - self.padding_right_offset
            )
            + new_padding_right_offset,
        ]

        # Ensure that past_key_values tensors can be updated in-place
        if type(self.past_key_values[0]) == tuple:
            self.past_key_values = [list(layer) for layer in self.past_key_values]

        # Update tensors in-place to allow incremental garbage collection
        past_kv_length = max_input_length - 1
        for layer in self.past_key_values:
            past_keys, past_values = layer
            if len(past_keys.shape) == 3:
                # Force past to be of dim [self_size, num_heads, ...] for easy indexing
                past_keys = past_keys.view(len(self), -1, *past_keys.shape[-2:])
                past_values = past_values.view(len(self), -1, *past_values.shape[-2:])
            if self.keys_head_dim_last:
                layer[0] = past_keys[keep_indices, :, -past_kv_length:, :]
            else:
                layer[0] = past_keys[keep_indices, :, :, -past_kv_length:]
            del past_keys
            layer[1] = past_values[keep_indices, :, -past_kv_length:, :]
            del past_values

        max_tokens = len(request_ids) * max_input_length + total_remaining_decode_tokens

        device = self.input_ids.device
        adapter_segments, adapter_segment_indices = find_segments(adapter_indices)
        adapter_segments = torch.tensor(adapter_segments, dtype=torch.int32, device=device)

        self.requests = requests
        self.requests_idx_mapping = requests_idx_mapping
        self.input_ids = input_ids
        self.position_ids = position_ids
        self.all_input_ids = all_input_ids
        self.input_lengths = input_lengths
        self.prefix_offsets = prefix_offsets
        self.read_offsets = read_offsets
        self.next_token_choosers = next_token_choosers
        self.stopping_criterias = stopping_criterias
        self.max_input_length = max_input_length
        self.padding_right_offset = new_padding_right_offset
        self.max_tokens = max_tokens
        self.adapter_meta = AdapterBatchMetadata(
            adapter_indices=adapter_indices,
            adapter_set=adapter_set,
            adapter_segments=adapter_segments,
            segment_indices=adapter_segment_indices,
        )

        return self

    @classmethod
    @tracer.start_as_current_span("concatenate")
    def concatenate(cls, batches: List["CausalLMBatch"]) -> "CausalLMBatch":
        # Used for padding
        total_batch_size = 0
        max_input_length = 0
        padding_right_offset = 0
        for batch in batches:
            total_batch_size += len(batch)
            max_input_length = max(max_input_length, batch.max_input_length)
            padding_right_offset = max(padding_right_offset, batch.padding_right_offset)

        # Batch attributes
        requests = []
        requests_idx_mapping = {}
        input_lengths = []
        prefix_offsets = []
        read_offsets = []
        all_input_ids = []
        next_token_choosers = []
        stopping_criterias = []
        max_tokens = 0

        # Batch tensors
        input_ids = None
        attention_mask = None
        position_ids = None
        past_key_values = []
        adapter_indices = None

        total_indices_size = sum(b.adapter_meta.adapter_indices.shape[0] for b in batches)
        adapter_indices = batches[0].adapter_meta.adapter_indices.new_empty(total_indices_size)
        adapter_set = set()
        adapter_segment_builder = SegmentConcatBuilder()
        cumulative_adapter_indices_size = 0

        # Used for slicing correctly inside the tensors
        # Equivalent to a cumsum on batch sizes
        start_index = 0
        for i, batch in enumerate(batches):
            requests.extend(batch.requests)
            input_lengths.extend(batch.input_lengths)
            prefix_offsets.extend(batch.prefix_offsets)
            read_offsets.extend(batch.read_offsets)
            all_input_ids.extend(batch.all_input_ids)
            next_token_choosers.extend(batch.next_token_choosers)
            stopping_criterias.extend(batch.stopping_criterias)

            if i == 0:
                requests_idx_mapping = batch.requests_idx_mapping
            else:
                # We need to offset the mapping for each batch by the cumulative batch size
                for k, v in batch.requests_idx_mapping.items():
                    requests_idx_mapping[k] = v + start_index

            # Slicing end index for this batch
            end_index = start_index + len(batch)

            # We only concatenate batches that did at least one step
            if batch.past_key_values is None:
                raise ValueError("only concatenate prefilled batches")

            # Create empty tensor
            # input_ids is always of shape [batch_size, 1]
            # We do not need to pad it
            if input_ids is None:
                input_ids = batch.input_ids.new_empty((total_batch_size, 1))
            # Copy to correct indices
            input_ids[start_index:end_index] = batch.input_ids

            # Copy over adapter indices
            adapter_start_index = cumulative_adapter_indices_size
            adapter_end_index = cumulative_adapter_indices_size + batch.adapter_meta.adapter_indices.shape[0]
            adapter_indices[adapter_start_index:adapter_end_index] = batch.adapter_meta.adapter_indices
            cumulative_adapter_indices_size = adapter_end_index
            adapter_set.update(batch.adapter_meta.adapter_set)

            # Update adapter segments
            adapter_segment_builder.concat(batch.adapter_meta.adapter_segments, batch.adapter_meta.segment_indices)

            # Create padded tensor
            if attention_mask is None:
                attention_mask = batch.attention_mask.new_zeros(
                    (total_batch_size, max_input_length + padding_right_offset),
                )

            # We need to slice the attention mask to remove padding from previous steps
            # and to remove unused allocated space
            left_offset = max_input_length - batch.max_input_length
            batch_left_offset = (
                batch.attention_mask.shape[1]
                - batch.max_input_length
                - batch.padding_right_offset
            )
            attention_mask[
                start_index:end_index,
                left_offset:-padding_right_offset,
            ] = batch.attention_mask[
                :,
                batch_left_offset : -batch.padding_right_offset,
            ]

            # Create empty tensor
            # position_ids is always of shape [batch_size, 1]
            if position_ids is None:
                position_ids = batch.position_ids.new_empty((total_batch_size, 1))
            position_ids[start_index:end_index] = batch.position_ids

            # Shenanigans to get dimensions because BLOOM outputs a past with a different shape
            # BLOOM Keys:   [batch_size * num_heads, head_dim, seq_length]
            # BLOOM Values: [batch_size * num_heads, seq_length, head_dim]
            # And ensure that we can update tensors in-place
            if type(batch.past_key_values[0]) == tuple:
                batch.past_key_values = [
                    [t.view(len(batch), -1, *t.shape[-2:]) for t in layer]
                    for layer in batch.past_key_values
                ]
            elif len(batch.past_key_values[0][0].shape) == 3:
                for layer in batch.past_key_values:
                    for k, t in enumerate(layer):
                        layer[k] = t.view(len(batch), -1, *t.shape[-2:])

            # Add eventual padding tokens that were added while concatenating
            max_tokens += batch.max_tokens + (
                max_input_length - batch.max_input_length
            ) * len(batch)

            start_index = end_index

        first_past_kvs = batches[0].past_key_values
        _, num_heads, padded_sequence_length, head_dim = first_past_kvs[0][1].shape

        padded_past_values_shape = (
            total_batch_size,
            num_heads,
            max_input_length - 1,
            head_dim,
        )

        if batches[0].keys_head_dim_last:
            padded_past_keys_shape = padded_past_values_shape
        else:
            # seq_length is last for BLOOM
            padded_past_keys_shape = (
                total_batch_size,
                num_heads,
                head_dim,
                max_input_length - 1,
            )

        # Iterate over attention layers
        # Concatenate past key values layer by layer to allow incremental garbage collection
        for j in range(len(first_past_kvs)):
            padded_past_keys = first_past_kvs[j][0].new_zeros(padded_past_keys_shape)
            start_index = 0
            for batch in batches:
                past_keys = batch.past_key_values[j][0]
                # Clear reference to the original tensor
                batch.past_key_values[j][0] = None

                # Slicing end index for this batch
                end_index = start_index + len(batch)
                # We slice the keys to remove the padding from previous batches
                past_seq_len = batch.max_input_length - 1
                if batch.keys_head_dim_last:
                    padded_past_keys[
                        start_index:end_index, :, -past_seq_len:, :
                    ] = past_keys[:, :, -past_seq_len:, :]
                else:
                    # BLOOM case
                    padded_past_keys[
                        start_index:end_index, :, :, -past_seq_len:
                    ] = past_keys[:, :, :, -past_seq_len:]
                del past_keys

                start_index = end_index

            padded_past_values = first_past_kvs[j][1].new_zeros(
                padded_past_values_shape
            )
            start_index = 0
            for batch in batches:
                past_values = batch.past_key_values[j][1]
                # Clear reference to the original tensor
                batch.past_key_values[j][1] = None

                # Slicing end index for this batch
                end_index = start_index + len(batch)
                # We slice the past values to remove the padding from previous batches
                past_seq_len = batch.max_input_length - 1
                padded_past_values[
                    start_index:end_index, :, -past_seq_len:, :
                ] = past_values[:, :, -past_seq_len:, :]
                del past_values

                # Update values
                start_index = end_index

            past_key_values.append([padded_past_keys, padded_past_values])

        adapter_segments, adapter_segment_indices = adapter_segment_builder.build()

        return cls(
            batch_id=batches[0].batch_id,
            requests=requests,
            requests_idx_mapping=requests_idx_mapping,
            input_ids=input_ids,
            attention_mask=attention_mask,
            position_ids=position_ids,
            past_key_values=past_key_values,
            all_input_ids=all_input_ids,
            input_lengths=input_lengths,
            prefix_offsets=prefix_offsets,
            read_offsets=read_offsets,
            next_token_choosers=next_token_choosers,
            stopping_criterias=stopping_criterias,
            max_input_length=max_input_length,
            padding_right_offset=padding_right_offset,
            keys_head_dim_last=batches[0].keys_head_dim_last,
            max_tokens=max_tokens,
            adapter_meta=AdapterBatchMetadata(
                adapter_indices=adapter_indices,
                adapter_set=adapter_set,
                adapter_segments=adapter_segments,
                segment_indices=adapter_segment_indices,
            ),
        )

    def __len__(self):
        return len(self.requests)


class CausalLM(Model):
    def __init__(
        self,
        model_id: str,
        revision: Optional[str] = None,
        quantize: Optional[str] = None,
        compile: bool = False,
        dtype: Optional[torch.dtype] = None,
        trust_remote_code: bool = False,
    ):
        if compile:
            raise ValueError("`--compile` is not supported with CausalLM")
        
        if torch.cuda.is_available():
            device = torch.device("cuda")
            dtype = torch.float16 if dtype is None else dtype
        else:
            if quantize:
                raise ValueError("quantization is not available on CPU")

            device = torch.device("cpu")
            dtype = torch.float32

        tokenizer = AutoTokenizer.from_pretrained(
            model_id,
            revision=revision,
            padding_side="left",
            truncation_side="left",
            trust_remote_code=trust_remote_code,
        )
        model = AutoModelForCausalLM.from_pretrained(
            model_id,
            revision=revision,
            torch_dtype=dtype,
            device_map="auto"
            if torch.cuda.is_available() and torch.cuda.device_count() > 1
            else None,
            load_in_8bit=quantize == "bitsandbytes",
            trust_remote_code=trust_remote_code,
        )
        if torch.cuda.is_available() and torch.cuda.device_count() == 1:
            model = model.cuda()

        if tokenizer.pad_token_id is None:
            if model.config.pad_token_id is not None:
                tokenizer.pad_token_id = model.config.pad_token_id
            elif model.config.eos_token_id is not None:
                tokenizer.pad_token_id = model.config.eos_token_id
            elif tokenizer.eos_token_id is not None:
                tokenizer.pad_token_id = tokenizer.eos_token_id
            else:
                tokenizer.add_special_tokens({"pad_token": "[PAD]"})

        super(CausalLM, self).__init__(
            model_id=model_id,
            model=model,
            tokenizer=tokenizer,
            requires_padding=True,
            dtype=dtype,
            device=device,
        )

        self.dynamic_adapter_loading_enabled = False

    @property
    def batch_type(self) -> Type[CausalLMBatch]:
        return CausalLMBatch
    
    @property
    def has_adapter_data(self) -> bool:
        return False

    def decode(self, generated_ids: List[int]) -> str:
        return self.tokenizer.decode(
            generated_ids, skip_special_tokens=True, clean_up_tokenization_spaces=False
        )

    def forward(
<<<<<<< HEAD
        self, input_ids, attention_mask, position_ids, past_key_values: Optional[torch.Tensor] = None
=======
        self,
        input_ids, 
        attention_mask, 
        position_ids, 
        past_key_values: Optional = None, 
        adapter_data: Optional[AdapterBatchData] = None
>>>>>>> 043fbfaf
    ) -> Tuple[torch.Tensor, List[Tuple[torch.Tensor, torch.Tensor]]]:
        # Model Forward
        kwargs = {
            "input_ids": input_ids,
            "attention_mask": attention_mask,
            "past_key_values": past_key_values,
            "use_cache": True,
            "return_dict": True,
        }
        if self.has_position_ids:
            kwargs["position_ids"] = position_ids
        if self.has_adapter_data:
            kwargs["adapter_data"] = adapter_data

        outputs = self.model.forward(**kwargs)
        return outputs.logits, outputs.past_key_values

    @tracer.start_as_current_span("generate_token")
    def generate_token(
        self, batch: CausalLMBatch
    ) -> Tuple[List[Generation], Optional[CausalLMBatch]]:
        # slice the attention mask to the correct shape
        attention_mask = batch.attention_mask[:, : -batch.padding_right_offset]

        # Assign pointers to LoRA weights
        # TODO(travis): don't update this if indices haven't changed
        adapter_data = AdapterBatchData.from_meta(batch.adapter_meta, self.batched_lora_weights)

        logits, past = self.forward(
            batch.input_ids,
            attention_mask,
            batch.position_ids,
            batch.past_key_values,
            adapter_data,
        )

        # Results
        generations: List[Generation] = []
        stopped = True

        # Zipped iterator
        iterator = zip(
            batch.requests,
            batch.input_lengths,
            batch.prefix_offsets,
            batch.read_offsets,
            logits,
            batch.next_token_choosers,
            batch.stopping_criterias,
            batch.all_input_ids,
        )

        next_adapter_indices = batch.adapter_meta.adapter_indices.new_empty(len(batch))

        # For each member of the batch
        for i, (
            request,
            input_length,
            prefix_offset,
            read_offset,
            logits,
            next_token_chooser,
            stopping_criteria,
            all_input_ids,
        ) in enumerate(iterator):
            # Select next token
            next_token_id, logprobs = next_token_chooser(
                all_input_ids.view(1, -1), logits[-1:, :]
            )

            # Append next token to all tokens
            all_input_ids = torch.cat([all_input_ids, next_token_id])
            new_input_length = input_length + 1

            # Generated token
            next_token_logprob = logprobs[-1, next_token_id]
            next_token_id_squeezed = next_token_id.squeeze()
            next_token_text, prefix_offset, read_offset = self.decode_token(
                all_input_ids[:, 0], prefix_offset, read_offset
            )

            # Evaluate stopping criteria
            stop, reason = stopping_criteria(
                next_token_id_squeezed,
                next_token_text,
            )

            if not stop:
                stopped = False

            # Shard generations
            # All generations will be appended in the rust sharded client
            if i % self.world_size == self.rank:
                if stop:
                    # Decode generated tokens
                    output_text = self.decode(
                        all_input_ids[-stopping_criteria.current_tokens :, 0]
                    )
                    # Get seed
                    if isinstance(next_token_chooser.choice, Sampling):
                        seed = next_token_chooser.choice.seed
                    else:
                        seed = None

                    generated_text = GeneratedText(
                        output_text, stopping_criteria.current_tokens, reason, seed
                    )
                else:
                    generated_text = None

                # Prefill
                if stopping_criteria.current_tokens == 1 and request.prefill_logprobs:
                    # Remove generated token to only have prefill and add nan for first prompt token
                    prefill_logprobs = [float("nan")] + torch.log_softmax(
                        logits, -1
                    ).gather(1, all_input_ids[1:]).squeeze(1)[
                        -new_input_length:-1
                    ].tolist()
                    prefill_token_ids = all_input_ids[-new_input_length:-1]
                    prefill_texts = self.tokenizer.batch_decode(
                        prefill_token_ids,
                        clean_up_tokenization_spaces=False,
                        skip_special_tokens=False,
                    )
                    prefill_tokens = PrefillTokens(
                        prefill_token_ids, prefill_logprobs, prefill_texts
                    )
                    prefill_tokens_length = len(prefill_tokens.token_ids)
                else:
                    prefill_tokens = None
                    prefill_tokens_length = 0

                generation = Generation(
                    request.id,
                    prefill_tokens,
                    prefill_tokens_length,
                    next_token_id_squeezed,
                    next_token_logprob,
                    next_token_text,
                    next_token_id_squeezed.item() in self.all_special_ids,
                    generated_text,
                )

                generations.append(generation)

            # Update values
            batch.input_ids[i, 0] = next_token_id
            batch.all_input_ids[i] = all_input_ids
            batch.input_lengths[i] = new_input_length
            batch.prefix_offsets[i] = prefix_offset
            batch.read_offsets[i] = read_offset
            batch.max_input_length = max(batch.max_input_length, new_input_length)
            next_adapter_indices[i] = request.adapter_index

        # We finished all generations in the batch; there is no next batch
        if stopped:
            return generations, None

        # Slice unused values from prefill
        batch.input_ids = batch.input_ids[:, :1]

        # Update attention_mask as we added a new token to input_ids
        batch.attention_mask[:, -batch.padding_right_offset] = 1
        # Decrease right offset
        batch.padding_right_offset -= 1

        # Update position_ids
        batch.position_ids = batch.position_ids[:, -1:] + 1

        # Update past key values
        batch.past_key_values = past

        batch.adapter_meta.adapter_indices = next_adapter_indices

        return generations, batch<|MERGE_RESOLUTION|>--- conflicted
+++ resolved
@@ -592,16 +592,12 @@
         )
 
     def forward(
-<<<<<<< HEAD
-        self, input_ids, attention_mask, position_ids, past_key_values: Optional[torch.Tensor] = None
-=======
         self,
         input_ids, 
         attention_mask, 
         position_ids, 
         past_key_values: Optional = None, 
         adapter_data: Optional[AdapterBatchData] = None
->>>>>>> 043fbfaf
     ) -> Tuple[torch.Tensor, List[Tuple[torch.Tensor, torch.Tensor]]]:
         # Model Forward
         kwargs = {

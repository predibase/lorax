--- conflicted
+++ resolved
@@ -9,17 +9,12 @@
 from transformers import PreTrainedTokenizerBase
 
 from lorax_server.models.types import Batch, GeneratedText
-<<<<<<< HEAD
-from lorax_server.pb.generate_pb2 import InfoResponse
-from lorax_server.utils.adapter import BASE_MODEL_ADAPTER_ID
-from lorax_server.utils.globals import get_speculation_num
-=======
 from lorax_server.pb.generate_pb2 import AdapterParameters, AdapterSource, InfoResponse
 from lorax_server.utils.adapter import BASE_MODEL_ADAPTER_ID, load_and_merge_adapters
 from lorax_server.utils.tokenizer import TokenizerManager
 from lorax_server.utils.lora import BatchedLoraWeights, MergedLoraWeights
 from lorax_server.utils.weights import shard_on_dim
->>>>>>> 043fbfaf
+from lorax_server.utils.globals import get_speculation_num
 
 B = TypeVar("B", bound=Batch)
 
@@ -36,12 +31,9 @@
         rank: int = 0,
         world_size: int = 1,
         sliding_window: Optional[int] = None,
-<<<<<<< HEAD
         speculation: Optional[int] = None,
-=======
         adapter_id: str = BASE_MODEL_ADAPTER_ID,
         dynamic_adapter_loading_enabled: bool = True,
->>>>>>> 043fbfaf
     ):
         self.model_id = model_id
         self.model = model.eval()
@@ -55,18 +47,15 @@
         self.world_size = world_size
         self.sliding_window = sliding_window
 
-<<<<<<< HEAD
         if speculation is None:
             speculation = get_speculation_num()
         self.speculation = speculation
-=======
         # This may be set to False in the subclass constructor
         self.dynamic_adapter_loading_enabled = dynamic_adapter_loading_enabled
         self.batched_lora_weights: Dict[str, BatchedLoraWeights] = defaultdict(BatchedLoraWeights)
         self.target_to_layer = self.adapter_target_to_layer()
         self.loaded_adapters = set()
         self.static_adapter_id = adapter_id
->>>>>>> 043fbfaf
 
         self.has_position_ids = (
             inspect.signature(model.forward).parameters.get("position_ids", None)
@@ -137,11 +126,6 @@
             raise RuntimeError(
                 f"found uninitialized parameters in model {self.__class__.__name__}: {uninitialized_parameters}"
             )
-<<<<<<< HEAD
-
-    def load_adapter(self, adapter_id, adapter_source, adapter_index):
-        if adapter_id == BASE_MODEL_ADAPTER_ID:
-=======
     
     @property
     def supports_adapter_loading(self) -> bool:
@@ -175,7 +159,6 @@
         """
         if adapter_index in self.loaded_adapters:
             # Adapter already loaded
->>>>>>> 043fbfaf
             return
         
         if not self.supports_adapter_loading:

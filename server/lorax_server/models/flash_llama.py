import torch
import torch.distributed

from loguru import logger
from opentelemetry import trace
from transformers import AutoTokenizer
from typing import Dict, List, Optional, Tuple

from lorax_server.models import FlashCausalLM
from lorax_server.models.custom_modeling.flash_llama_modeling import (
    FlashLlamaForCausalLM,
    LlamaConfig,
)
from lorax_server.utils import (
    create_merged_weight_files,
    initialize_torch_distributed,
    weight_files,
    Weights,
)
from lorax_server.utils.adapter import BASE_MODEL_ADAPTER_ID
from lorax_server.utils.lora import (
    DOWN_PROJ,
    GATE_PROJ,
    K_PROJ,
    LM_HEAD,
    O_PROJ,
    Q_PROJ,
    UP_PROJ,
    V_PROJ,
)

tracer = trace.get_tracer(__name__)


<<<<<<< HEAD
ADAPTER_LAYERS = [
    Q_PROJ,
    K_PROJ,
    V_PROJ,
    O_PROJ,
    GATE_PROJ,
    UP_PROJ,
    DOWN_PROJ,
    LM_HEAD,
]
=======
# TODO(travis): re-enable LM_HEAD after resolving issues with outputs
ADAPTER_LAYERS = [Q_PROJ, K_PROJ, V_PROJ, O_PROJ, GATE_PROJ, UP_PROJ, DOWN_PROJ]  # LM_HEAD
>>>>>>> 043fbfaf
ROW_PARALLEL = {O_PROJ, DOWN_PROJ, LM_HEAD}


class FlashLlama(FlashCausalLM):
    def __init__(
        self,
        model_id: str,
        adapter_id: str,
        adapter_source: str,
        revision: Optional[str] = None,
        quantize: Optional[str] = None,
        compile: bool = False,
        dtype: Optional[torch.dtype] = None,
        trust_remote_code: bool = False,
    ):
        self.process_group, rank, world_size = initialize_torch_distributed()
        if torch.cuda.is_available():
            device = torch.device(f"cuda:{rank}")
            dtype = torch.float16 if dtype is None else dtype
        else:
            raise NotImplementedError("FlashLlama is only available on GPU")

        tokenizer = AutoTokenizer.from_pretrained(
            model_id,
            revision=revision,
            padding_side="left",
            truncation_side="left",
            trust_remote_code=trust_remote_code,
        )

        config = LlamaConfig.from_pretrained(
            model_id, revision=revision, trust_remote_code=trust_remote_code
        )
        config.quantize = quantize

        torch.distributed.barrier(group=self.process_group)

        filenames = weight_files(model_id, revision=revision, extension=".safetensors")

        # if adapter_id passed in as part of model instantiation, then we merge
        # the adapter weights with the model weights. This also disables dynamic
        # adapter loading, since the model is now itself initialized with an adapter.
        merged_weight_filenames = None
        dynamic_adapter_loading_enabled = True
        if len(adapter_id) > 0:
            logger.info(
                f"Merging adapter weights from adapter_id {adapter_id} into model weights."
            )
            # Need to pass the adapter source here
            merged_weight_filenames = create_merged_weight_files(
                adapter_id,
                model_id,
                model_weight_filenames=filenames,
                adapter_source=adapter_source,
            )
            dynamic_adapter_loading_enabled = False
            adapter_id = adapter_id
        else:
            adapter_id = BASE_MODEL_ADAPTER_ID

        weights = Weights(
            filenames,
            device,
            dtype,
            process_group=self.process_group,
            merged_weight_filenames=merged_weight_filenames,
        )

        if config.quantize in ["gptq", "awq", "eetq"]:
            weights._set_gptq_params(model_id)

        model = FlashLlamaForCausalLM(config, weights)

        torch.distributed.barrier(group=self.process_group)
        super(FlashLlama, self).__init__(
            model_id=model_id,
            model=model,
            tokenizer=tokenizer,
            num_layers=len(model.model.layers),
            num_kv_heads=model.model.num_key_value_heads,
            head_size=model.model.head_size,
            dtype=dtype,
            device=device,
            rank=rank,
            world_size=world_size,
            compile=compile,
            adapter_id=adapter_id,
            dynamic_adapter_loading_enabled=dynamic_adapter_loading_enabled,
        )

    @property
    def supports_adapter_loading(self) -> bool:
        return True

    def adapter_target_to_layer(self) -> Dict[str, Tuple[str, torch.Tensor]]:
        layer_weights = {}

        prefix = "model.layers"
        for i, layer in enumerate(self.model.model.layers):
            layer_weights[(i, Q_PROJ)] = (
                f"{prefix}.{i}.self_attn.q_proj",
                layer.self_attn.query_key_value,
            )
            layer_weights[(i, K_PROJ)] = (
                f"{prefix}.{i}.self_attn.k_proj",
                layer.self_attn.query_key_value,
            )
            layer_weights[(i, V_PROJ)] = (
                f"{prefix}.{i}.self_attn.v_proj",
                layer.self_attn.query_key_value,
            )
            layer_weights[(i, O_PROJ)] = (
                f"{prefix}.{i}.self_attn.o_proj",
                layer.self_attn.o_proj,
            )

            layer_weights[(i, GATE_PROJ)] = (
                f"{prefix}.{i}.mlp.gate_proj",
                layer.mlp.gate_up_proj,
            )
            layer_weights[(i, UP_PROJ)] = (
                f"{prefix}.{i}.mlp.up_proj",
                layer.mlp.gate_up_proj,
            )
            layer_weights[(i, DOWN_PROJ)] = (
                f"{prefix}.{i}.mlp.down_proj",
                layer.mlp.down_proj,
            )

        layer_weights[(0, LM_HEAD)] = ("lm_head", self.model.lm_head)
        return layer_weights

    @property
    def adapter_layers(self) -> List[str]:
        return ADAPTER_LAYERS

    def get_num_layers_for_type(self, layer_type: str) -> int:
        return 1 if layer_type == LM_HEAD else len(self.model.model.layers)

    def is_row_parallel(self, layer_type: str) -> bool:
        return layer_type in ROW_PARALLEL<|MERGE_RESOLUTION|>--- conflicted
+++ resolved
@@ -32,21 +32,9 @@
 tracer = trace.get_tracer(__name__)
 
 
-<<<<<<< HEAD
-ADAPTER_LAYERS = [
-    Q_PROJ,
-    K_PROJ,
-    V_PROJ,
-    O_PROJ,
-    GATE_PROJ,
-    UP_PROJ,
-    DOWN_PROJ,
-    LM_HEAD,
-]
-=======
+
 # TODO(travis): re-enable LM_HEAD after resolving issues with outputs
 ADAPTER_LAYERS = [Q_PROJ, K_PROJ, V_PROJ, O_PROJ, GATE_PROJ, UP_PROJ, DOWN_PROJ]  # LM_HEAD
->>>>>>> 043fbfaf
 ROW_PARALLEL = {O_PROJ, DOWN_PROJ, LM_HEAD}
 
 

import json
import math
import torch
import torch.distributed

import numpy as np

from dataclasses import dataclass
from loguru import logger
from opentelemetry import trace
from transformers import PreTrainedTokenizerBase
from transformers.models.llama import LlamaTokenizerFast
from typing import Dict, List, Optional, Tuple, Type

from lorax_server.pb import generate_pb2
from lorax_server.models import FlashCausalLM
from lorax_server.models.flash_causal_lm import FlashCausalLMBatch, BLOCK_SIZE
from lorax_server.models.cache_manager import (
    get_cache_manager,
)
from lorax_server.models.custom_modeling.flash_mixtral_modeling import (
    ATTN_K_PROJ,
    ATTN_O_PROJ,
    ATTN_Q_PROJ,
    ATTN_V_PROJ,
    FlashMixtralForCausalLM,
    MixtralConfig,
)
from lorax_server.utils import (
    create_merged_weight_files,
    initialize_torch_distributed,
    weight_files,
    Weights,
    HeterogeneousNextTokenChooser,
    StoppingCriteria,
)
from lorax_server.utils.adapter import BASE_MODEL_ADAPTER_ID
from lorax_server.utils.lora import LM_HEAD, AdapterBatchData, AdapterBatchMetadata
from lorax_server.utils.segments import find_segments
from lorax_server.utils.tokenizer import TokenizerManager

tracer = trace.get_tracer(__name__)

# Will be set in init
SLIDING_WINDOW: Optional[int] = None
SLIDING_WINDOW_BLOCKS: Optional[int] = None

ADAPTER_LAYERS = [ATTN_Q_PROJ, ATTN_K_PROJ, ATTN_V_PROJ, ATTN_O_PROJ, LM_HEAD]
ROW_PARALLEL = {ATTN_O_PROJ, LM_HEAD}


# Adds windowing logic to FlashCausalLMBatch
@dataclass
class FlashMixtralBatch(FlashCausalLMBatch):
    # Prefill cache indices is used to slice into the kv tensor before caching it into the paged attention buffers
    # as we only keep SLIDING_WINDOW values instead of the whole tensor
    prefill_cache_indices: Optional[torch.Tensor] = None

    @classmethod
    def from_pb(
        cls,
        pb: generate_pb2.Batch,
        tokenizer: PreTrainedTokenizerBase,
        tokenizers: TokenizerManager,
        dtype: torch.dtype,
        device: torch.device,
    ) -> "FlashCausalLMBatch":
        global SLIDING_WINDOW
        global SLIDING_WINDOW_BLOCKS

        batch_inputs = []
        max_truncation = 0
        for r in pb.requests:
            inputs = tokenizers.get_inputs(r, tokenizer)
            batch_inputs.append(inputs)
            max_truncation = max(max_truncation, r.truncate)

        batch_tokenized_inputs = tokenizer(
            batch_inputs, truncation=True, max_length=max_truncation
        )["input_ids"]

        position_ids = []
        cu_seqlen_prefill = [0]
        needed_blocks_slots = []
        start_slots = []
        slot_indices = []
        prefill_cache_indices = []

        input_lengths = []
        prefix_offsets = []
        read_offsets = []
        all_input_ids = []
        requests_idx_mapping = {}

        all_prefill_logprobs = True
        no_prefill_logprobs = True
        prefill_head_indices = []
        prefill_next_token_indices = []
        prefill_cu_outlens = [0]

        next_token_chooser_parameters = []
        stopping_criterias = []
        # TODO(geoffrey): re-add top_n_tokens functionality in a separate PR
        # top_n_tokens = []

        adapter_indices_list = []
        adapter_set = set()

        # Cumulative length
        cumulative_length = 0
        cumulative_max_length = 0
        prefill_out_cumulative_length = 0

        blocks = 0
        max_seqlen = 0
        max_length = 0
        max_blocks = 0

        # Parse batch
        for i, (r, tokenized_input) in enumerate(
            zip(pb.requests, batch_tokenized_inputs)
        ):
            # request id -> idx in list mapping
            requests_idx_mapping[r.id] = i

            tokenized_input = tokenized_input[-r.truncate :]

            input_length = len(tokenized_input)
            input_lengths.append(input_length)

            prefix_offsets.append(input_length - 5)
            read_offsets.append(input_length)

            all_input_ids.append(tokenized_input)

            # Position ids
            request_position_ids = torch.arange(0, input_length, dtype=torch.int32)
            position_ids.append(request_position_ids)

            # Add cumulative lengths of all previous inputs
            cu_seqlen_prefill.append(cumulative_length + input_length)

            next_token_chooser_parameters.append(r.parameters)

            stopping_criteria = StoppingCriteria.from_pb(
                r.stopping_parameters, tokenizer
            )
            max_new_tokens = stopping_criteria.max_new_tokens
            stopping_criterias.append(stopping_criteria)
            # top_n_tokens.append(r.top_n_tokens)

            adapter_indices_list.append(torch.full((input_length,), r.adapter_index))
            adapter_set.add(r.adapter_index)

            # Paged attention
            # Remove one as the first token des not have a past
            total_tokens = input_length + max_new_tokens - 1

            # Needed blocks can not go over SLIDING_WINDOW_BLOCKS
            needed_blocks = min(
                math.ceil(total_tokens / BLOCK_SIZE), SLIDING_WINDOW_BLOCKS
            )
            blocks += needed_blocks

            needed_blocks_slots.append((needed_blocks, total_tokens))
            start_slots.append(cumulative_max_length)

            request_slot_indices = torch.arange(
                cumulative_max_length,
                cumulative_max_length + input_length,
                dtype=torch.int64,
            )
            slot_indices.append(request_slot_indices)

            # Create tensor to slice into the kv tensor in prefill
            request_prefill_cache_indices = torch.arange(
                cumulative_length + max(0, input_length - SLIDING_WINDOW),
                cumulative_length + input_length,
                dtype=torch.int64,
            )
            prefill_cache_indices.append(request_prefill_cache_indices)

            all_prefill_logprobs = all_prefill_logprobs and r.prefill_logprobs
            no_prefill_logprobs = no_prefill_logprobs and not r.prefill_logprobs

            if r.prefill_logprobs:
                prefill_head_indices.append(request_position_ids + cumulative_length)
                prefill_next_token_indices.append(
                    prefill_out_cumulative_length + input_length - 1
                )
                prefill_cu_outlens.append(prefill_out_cumulative_length + input_length)
                prefill_out_cumulative_length += input_length
            else:
                prefill_head_indices.append(
                    torch.tensor(
                        [cumulative_length + input_length - 1], dtype=torch.int32
                    )
                )
                prefill_next_token_indices.append(prefill_out_cumulative_length)
                prefill_cu_outlens.append(prefill_out_cumulative_length + 1)
                prefill_out_cumulative_length += 1

            # Update
            cumulative_length += input_length
            cumulative_max_length += total_tokens
            max_seqlen = max(max_seqlen, input_length)
            max_blocks = max(max_blocks, needed_blocks)
            max_length = max(max_length, input_length + max_new_tokens)

        adapter_indices = torch.cat(adapter_indices_list).to(
            dtype=torch.int64, device=device
        )

        next_token_chooser = HeterogeneousNextTokenChooser.from_pb(
            next_token_chooser_parameters, dtype, device
        )
        start_slots = torch.tensor(start_slots, dtype=torch.int64)

        # Padded all_input_ids_tensor
        all_input_ids_tensor = np.zeros(
            (len(all_input_ids), max_length), dtype=np.int64
        )
        for i, input_ids in enumerate(all_input_ids):
            all_input_ids_tensor[i, : len(input_ids)] = input_ids

        # Create tensors on device
        all_input_ids_tensor = torch.tensor(
            all_input_ids_tensor, dtype=torch.int64, device=device
        )

        if len(pb.requests) > 1:
            input_ids = np.concatenate(all_input_ids, dtype=np.int64)
            position_ids = torch.cat(position_ids)
            slot_indices = torch.cat(slot_indices)
            prefill_cache_indices = torch.cat(prefill_cache_indices)
        else:
            input_ids = all_input_ids[0]
            position_ids = position_ids[0]
            slot_indices = slot_indices[0]
            prefill_cache_indices = prefill_cache_indices[0]

        cu_seqlen_prefill = torch.tensor(
            cu_seqlen_prefill, device=device, dtype=torch.int32
        )

        position_ids = position_ids.to(device)
        slot_indices = slot_indices.to(device)
        prefill_cache_indices = prefill_cache_indices.to(device)
        input_ids = torch.tensor(input_ids, dtype=torch.int64, device=device)
        input_lengths_tensor = torch.tensor(
            input_lengths, dtype=torch.int32, device=device
        )

        adapter_segments, adapter_segment_indices = find_segments(adapter_indices)
        adapter_segments = torch.tensor(
            adapter_segments, dtype=torch.int32, device=device
        )

        if all_prefill_logprobs:
            prefill_head_indices = None
            prefill_next_token_indices = cu_seqlen_prefill[1:] - 1
        elif no_prefill_logprobs:
            prefill_head_indices = cu_seqlen_prefill[1:] - 1
            prefill_next_token_indices = None
        else:
            prefill_head_indices = torch.tensor(
                torch.cat(prefill_head_indices), dtype=torch.int64, device=device
            )
            prefill_next_token_indices = torch.tensor(
                prefill_next_token_indices, dtype=torch.int64, device=device
            )
        # top_n_tokens_tensor = torch.tensor(
        #     top_n_tokens, device=device, dtype=torch.int64
        # )

        return cls(
            batch_id=pb.id,
            requests=pb.requests,
            requests_idx_mapping=requests_idx_mapping,
            input_ids=input_ids,
            position_ids=position_ids,
            cu_seqlen_prefill=cu_seqlen_prefill,
            start_slots=start_slots,
            slot_indices=slot_indices,
            needed_blocks_slots=needed_blocks_slots,
            block_tables=None,
            block_tables_tensor=None,
            slots=None,
            max_seqlen=max_seqlen,
            prefill_head_indices=prefill_head_indices,
            prefill_next_token_indices=prefill_next_token_indices,
            prefill_cu_outlens=prefill_cu_outlens,
            input_lengths=input_lengths,
            input_lengths_tensor=input_lengths_tensor,
            prefix_offsets=prefix_offsets,
            read_offsets=read_offsets,
            all_input_ids=all_input_ids,
            all_input_ids_tensor=all_input_ids_tensor,
            next_token_chooser=next_token_chooser,
            stopping_criterias=stopping_criterias,
            # top_n_tokens=top_n_tokens,
            # top_n_tokens_tensor=top_n_tokens_tensor,
            blocks=blocks,
            max_blocks=max_blocks,
            adapter_meta=AdapterBatchMetadata(
                adapter_indices=adapter_indices,
                adapter_set=adapter_set,
                adapter_segments=adapter_segments,
                segment_indices=adapter_segment_indices,
            ),
            prefill_cache_indices=prefill_cache_indices,
        )


class FlashMixtral(FlashCausalLM):
    def __init__(
        self,
        model_id: str,
        adapter_id: str,
        adapter_source: str,
        revision: Optional[str] = None,
        quantize: Optional[str] = None,
        compile: bool = False,
        dtype: Optional[torch.dtype] = None,
        trust_remote_code: bool = False,
    ):
        global SLIDING_WINDOW
        global SLIDING_WINDOW_BLOCKS

        self.process_group, rank, world_size = initialize_torch_distributed()
        if torch.cuda.is_available():
            device = torch.device(f"cuda:{rank}")
            dtype = torch.float16 if dtype is None else dtype
        else:
            raise NotImplementedError("FlashLlama is only available on GPU")

        tokenizer = LlamaTokenizerFast.from_pretrained(
            model_id,
            revision=revision,
            padding_side="left",
            truncation_side="left",
            trust_remote_code=trust_remote_code,
        )

        config = MixtralConfig.from_pretrained(
            model_id, revision=revision, trust_remote_code=trust_remote_code
        )
        config.quantize = quantize

        if config.sliding_window is None:
            config.sliding_window = config.max_position_embeddings

        # Set context windows
        SLIDING_WINDOW = config.sliding_window
        SLIDING_WINDOW_BLOCKS = math.ceil(config.sliding_window / BLOCK_SIZE)

        torch.distributed.barrier(group=self.process_group)

        filenames = weight_files(model_id, revision=revision, extension=".safetensors")

        # if adapter_id passed in as part of model instantiation, then we merge
        # the adapter weights with the model weights. This also disables dynamic
        # adapter loading, since the model is now itself initialized with an adapter.
        merged_weight_filenames = None
        dynamic_adapter_loading_enabled = True
        if len(adapter_id) > 0:
            logger.info(
                f"Merging adapter weights from adapter_id {adapter_id} into model weights."
            )
            # Need to pass the adapter source here
            merged_weight_filenames = create_merged_weight_files(
                adapter_id,
                model_id,
                model_weight_filenames=filenames,
                adapter_source=adapter_source,
            )
            dynamic_adapter_loading_enabled = False
            adapter_id = adapter_id
        else:
            adapter_id = BASE_MODEL_ADAPTER_ID

        weights = Weights(
            filenames,
            device,
            dtype,
            process_group=self.process_group,
            merged_weight_filenames=merged_weight_filenames,
        )

        if config.quantize in ["gptq", "awq", "eetq"]:
            weights._set_gptq_params(model_id)

        model = FlashMixtralForCausalLM(config, weights)

        torch.distributed.barrier(group=self.process_group)
        super(FlashMixtral, self).__init__(
            model_id=model_id,
            model=model,
            tokenizer=tokenizer,
            num_layers=len(model.model.layers),
            num_kv_heads=model.model.num_key_value_heads,
            head_size=model.model.head_size,
            dtype=dtype,
            device=device,
            rank=rank,
            world_size=world_size,
            sliding_window=config.sliding_window,
            compile=compile,
            adapter_id=adapter_id,
            dynamic_adapter_loading_enabled=dynamic_adapter_loading_enabled,
        )

    @property
    def supports_adapter_loading(self) -> bool:
        return True

    @property
    def batch_type(self) -> Type[FlashMixtralBatch]:
        return FlashMixtralBatch

<<<<<<< HEAD
    def forward(
        self, batch: FlashMixtralBatch, adapter_data: AdapterBatchData
    ) -> Tuple[torch.Tensor, torch.Tensor]:
=======
    def forward(self, batch: FlashMixtralBatch, adapter_data: AdapterBatchData) -> Tuple[torch.Tensor, torch.Tensor]:
        prefill = batch.cu_seqlen_prefill is not None
        model = self.model
        if (
            self.model_graph_wrapper is not None and
            not prefill and
            self.model_graph_wrapper.can_use_graph(batch, adapter_data)
        ):
            model = self.model_graph_wrapper
        
>>>>>>> 043fbfaf
        # Model Forward
        logits = model.forward(
            input_ids=batch.input_ids,
            position_ids=batch.position_ids,
            cu_seqlen_prefill=batch.cu_seqlen_prefill,
            kv_cache=get_cache_manager().kv_cache,
            block_tables=batch.block_tables_tensor,
            slots=batch.slots[batch.slot_indices],
            input_lengths=batch.input_lengths_tensor,
            max_s=batch.max_seqlen,
            adapter_data=adapter_data,
            prefill_cache_indices=batch.prefill_cache_indices,
            lm_head_indices=batch.prefill_head_indices,
        )
        if batch.prefill_cache_indices is not None:
            batch.prefill_cache_indices = None
        return logits

    def adapter_target_to_layer(self) -> Dict[str, Tuple[str, torch.Tensor]]:
        layer_weights = {}

        prefix = "model.layers"
        for i, layer in enumerate(self.model.model.layers):
            layer_weights[(i, ATTN_Q_PROJ)] = (
                f"{prefix}.{i}.self_attn.q_proj",
                layer.self_attn.query_key_value,
            )
            layer_weights[(i, ATTN_K_PROJ)] = (
                f"{prefix}.{i}.self_attn.k_proj",
                layer.self_attn.query_key_value,
            )
            layer_weights[(i, ATTN_V_PROJ)] = (
                f"{prefix}.{i}.self_attn.v_proj",
                layer.self_attn.query_key_value,
            )
            layer_weights[(i, ATTN_O_PROJ)] = (
                f"{prefix}.{i}.self_attn.o_proj",
                layer.self_attn.o_proj,
            )

            # TODO(travis): requires implementing this for block sparse MoE
            # layer_weights[(i, MOE_W1)] = (f"{prefix}.{i}.moe.w1", layer.moe.w1)
            # layer_weights[(i, MOE_W2)] = (f"{prefix}.{i}.moe.w2", layer.moe.w2)
            # layer_weights[(i, MOE_W3)] = (f"{prefix}.{i}.moe.w3", layer.moe.w3)

        layer_weights[(0, LM_HEAD)] = ("lm_head", self.model.lm_head)
        return layer_weights

    @property
    def adapter_layers(self) -> List[str]:
        return ADAPTER_LAYERS

    def get_num_layers_for_type(self, layer_type: str) -> int:
        return 1 if layer_type == LM_HEAD else len(self.model.model.layers)

    def is_row_parallel(self, layer_type: str) -> bool:
        return layer_type in ROW_PARALLEL<|MERGE_RESOLUTION|>--- conflicted
+++ resolved
@@ -418,11 +418,7 @@
     def batch_type(self) -> Type[FlashMixtralBatch]:
         return FlashMixtralBatch
 
-<<<<<<< HEAD
-    def forward(
-        self, batch: FlashMixtralBatch, adapter_data: AdapterBatchData
-    ) -> Tuple[torch.Tensor, torch.Tensor]:
-=======
+
     def forward(self, batch: FlashMixtralBatch, adapter_data: AdapterBatchData) -> Tuple[torch.Tensor, torch.Tensor]:
         prefill = batch.cu_seqlen_prefill is not None
         model = self.model
@@ -433,7 +429,6 @@
         ):
             model = self.model_graph_wrapper
         
->>>>>>> 043fbfaf
         # Model Forward
         logits = model.forward(
             input_ids=batch.input_ids,

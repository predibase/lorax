--- conflicted
+++ resolved
@@ -203,16 +203,8 @@
             return len(self.model.vision_model.global_transformer.layers)
         if "VISION_TRANSFORMER_" in layer_type:
             return len(self.model.vision_model.transformer.layers)
-<<<<<<< HEAD
 
         return len(self.model.text_model.model.layers)
-=======
-        return [
-            layer_id
-            for layer_id, layer in enumerate(self.model.text_model.model.layers)
-            if not isinstance(layer, FlashLlamaCrossLayer)
-        ]
->>>>>>> da952248
 
     def adapter_target_to_layer(self) -> Dict[str, Tuple[str, torch.Tensor]]:
         layer_weights = {}

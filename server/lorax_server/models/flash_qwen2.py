from typing import Dict, List, Optional, Tuple

import torch
import torch.distributed
from opentelemetry import trace
from transformers.models.qwen2 import Qwen2Config

from lorax_server.adapters import AdapterBatchData
from lorax_server.models import FlashCausalLM
from lorax_server.models.custom_modeling.flash_qwen2_modeling import (
    ATTN_K_PROJ,
    ATTN_O_PROJ,
    ATTN_Q_PROJ,
    ATTN_V_PROJ,
    MLP_DOWN_PROJ,
    MLP_GATE_PROJ,
    MLP_UP_PROJ,
    FlashQwen2ForCausalLM,
    FlashQwen2ForEmbeddings,
)
from lorax_server.utils.lora import LM_HEAD

tracer = trace.get_tracer(__name__)


ADAPTER_LAYERS = [
    ATTN_Q_PROJ,
    ATTN_K_PROJ,
    ATTN_V_PROJ,
    ATTN_O_PROJ,
    MLP_GATE_PROJ,
    MLP_UP_PROJ,
    MLP_DOWN_PROJ,
    LM_HEAD,
]
ROW_PARALLEL = {ATTN_O_PROJ, MLP_DOWN_PROJ, LM_HEAD}


class FlashQwen2(FlashCausalLM):
    def __init__(
        self,
        model_id: str,
        adapter_id: str,
        adapter_source: str,
        revision: Optional[str] = None,
        dtype: Optional[torch.dtype] = None,
        embedding_dim: Optional[int] = None,
        **kwargs,
    ):
        model_cls = FlashQwen2ForEmbeddings if embedding_dim is not None else FlashQwen2ForCausalLM
        super().__init__(
            model_id=model_id,
            model_cls=model_cls,
            dtype=dtype,
            revision=revision,
            adapter_id=adapter_id,
            adapter_source=adapter_source,
            config_cls=Qwen2Config,
            embedding_dim=embedding_dim,
            **kwargs,
        )

    @property
    def supports_adapter_loading(self) -> bool:
        return True

    @property
    def supports_embeddings(self) -> bool:
        return self._supports_embeddings

    @property
    def supports_text_generation(self) -> bool:
        return not self._supports_embeddings

    def adapter_target_to_layer(self) -> Dict[str, Tuple[str, torch.Tensor]]:
        layer_weights = {}

        prefix = "model.layers"
        for i, layer in enumerate(self.model.model.layers):
            layer_weights[(i, ATTN_Q_PROJ)] = (
                f"{prefix}.{i}.self_attn.q_proj",
                layer.self_attn.query_key_value,
            )
            layer_weights[(i, ATTN_K_PROJ)] = (
                f"{prefix}.{i}.self_attn.k_proj",
                layer.self_attn.query_key_value,
            )
            layer_weights[(i, ATTN_V_PROJ)] = (
                f"{prefix}.{i}.self_attn.v_proj",
                layer.self_attn.query_key_value,
            )
            layer_weights[(i, ATTN_O_PROJ)] = (
                f"{prefix}.{i}.self_attn.o_proj",
                layer.self_attn.o_proj,
            )

            layer_weights[(i, MLP_GATE_PROJ)] = (
                f"{prefix}.{i}.mlp.gate_proj",
                layer.mlp.gate_up_proj,
            )
            layer_weights[(i, MLP_UP_PROJ)] = (f"{prefix}.{i}.mlp.up_proj", layer.mlp.gate_up_proj)
            layer_weights[(i, MLP_DOWN_PROJ)] = (f"{prefix}.{i}.mlp.down_proj", layer.mlp.down_proj)

        layer_weights[(0, LM_HEAD)] = ("lm_head", self.model.lm_head)
        return layer_weights

    @property
    def adapter_layers(self) -> List[str]:
        return ADAPTER_LAYERS

    @property
    def default_traced_adapter_layers(self) -> List[str]:
        return [ATTN_Q_PROJ, ATTN_V_PROJ]

    def get_num_layers_for_type(self, layer_type: str) -> int:
        return 1 if layer_type == LM_HEAD else len(self.model.model.layers)

    def is_row_parallel(self, layer_type: str) -> bool:
        return layer_type in ROW_PARALLEL

    def embed(self, batch) -> torch.Tensor:
        batch.prepare_for_prefill()
        prefill = False
        adapter_data = AdapterBatchData.from_meta(
<<<<<<< HEAD
            batch.adapter_meta, self.layer_to_adapter_weights, prefill, batch.prefill_head_indices
=======
            meta=adapter_meta,
            weights=self.layer_to_adapter_weights,
            layer_to_lora_weights={},
            punica_wrapper=None,
            prefill=prefill,
            prefill_head_indices=batch.prefill_head_indices,
>>>>>>> a2c1fc12
        )
        embedding, _ = self.forward(batch, adapter_data=adapter_data)
        return embedding.cpu().tolist()

    def warmup(self, batch, max_new_tokens):
        return super().warmup(batch, max_new_tokens, embedding_model=self._supports_embeddings)<|MERGE_RESOLUTION|>--- conflicted
+++ resolved
@@ -122,16 +122,12 @@
         batch.prepare_for_prefill()
         prefill = False
         adapter_data = AdapterBatchData.from_meta(
-<<<<<<< HEAD
-            batch.adapter_meta, self.layer_to_adapter_weights, prefill, batch.prefill_head_indices
-=======
-            meta=adapter_meta,
+            meta=batch.adapter_meta,
             weights=self.layer_to_adapter_weights,
             layer_to_lora_weights={},
             punica_wrapper=None,
             prefill=prefill,
             prefill_head_indices=batch.prefill_head_indices,
->>>>>>> a2c1fc12
         )
         embedding, _ = self.forward(batch, adapter_data=adapter_data)
         return embedding.cpu().tolist()

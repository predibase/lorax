from typing import Dict, List, Optional, Tuple

import torch
import torch.distributed
from opentelemetry import trace
from transformers.models.qwen2 import Qwen2Config

from lorax_server.adapters import AdapterBatchData
from lorax_server.models import FlashCausalLM
from lorax_server.models.custom_modeling.flash_qwen2_modeling import (
    ATTN_K_PROJ,
    ATTN_O_PROJ,
    ATTN_Q_PROJ,
    ATTN_V_PROJ,
    MLP_DOWN_PROJ,
    MLP_GATE_PROJ,
    MLP_UP_PROJ,
    FlashQwen2ForCausalLM,
    FlashQwen2ForEmbeddings,
)
from lorax_server.utils.lora import LM_HEAD

tracer = trace.get_tracer(__name__)


ADAPTER_LAYERS = [
    ATTN_Q_PROJ,
    ATTN_K_PROJ,
    ATTN_V_PROJ,
    ATTN_O_PROJ,
    MLP_GATE_PROJ,
    MLP_UP_PROJ,
    MLP_DOWN_PROJ,
    LM_HEAD,
]
ROW_PARALLEL = {ATTN_O_PROJ, MLP_DOWN_PROJ, LM_HEAD}


class FlashQwen2(FlashCausalLM):
    def __init__(
        self,
        model_id: str,
        adapter_id: str,
        adapter_source: str,
        revision: Optional[str] = None,
        dtype: Optional[torch.dtype] = None,
<<<<<<< HEAD
        **kwargs,
    ):
        super().__init__(
=======
        trust_remote_code: bool = False,
        embedding_dim: Optional[int] = None,
    ):
        self.process_group, rank, world_size = initialize_torch_distributed()
        if torch.cuda.is_available():
            device = torch.device(f"cuda:{rank}")
            dtype = torch.float16 if dtype is None else dtype
        else:
            raise NotImplementedError("FlashQwen is only available on GPU")

        tokenizer = AutoTokenizer.from_pretrained(
            model_id,
            revision=revision,
            padding_side="left",
            truncation_side="left",
            trust_remote_code=trust_remote_code,
        )

        config = Qwen2Config.from_pretrained(model_id, revision=revision, trust_remote_code=trust_remote_code)
        config.quantize = quantize
        if not config.use_sliding_window:
            config.sliding_window = None

        torch.distributed.barrier(group=self.process_group)

        filenames = weight_files(model_id, revision=revision, extension=".safetensors", embedding_dim=embedding_dim)
        weights = Weights(
            filenames,
            device,
            dtype,
            process_group=self.process_group,
        )
        weights._set_config(model_id, config)

        self._supports_embeddings = embedding_dim is not None

        if not weights.has_tensor("lm_head.weight") and not self._supports_embeddings:
            raise ValueError(
                "Model does not have lm head so it is presumed to be for embeddings."
                "No embedding_dim was provided so we cannot load the model."
                "Please pass in an embedding_dim to the model."
            )

        if self._supports_embeddings:
            model = FlashQwen2ForEmbeddings(config, weights)
        else:
            model = FlashQwen2ForCausalLM(config, weights)

        self.config = config

        torch.distributed.barrier(group=self.process_group)
        super(FlashQwen2, self).__init__(
>>>>>>> 6c413b96
            model_id=model_id,
            model_cls=FlashQwen2ForCausalLM,
            dtype=dtype,
            revision=revision,
            adapter_id=adapter_id,
            adapter_source=adapter_source,
            config_cls=Qwen2Config,
            **kwargs,
        )

    @property
    def supports_adapter_loading(self) -> bool:
        return True

    @property
    def supports_embeddings(self) -> bool:
        return self._supports_embeddings

    @property
    def supports_text_generation(self) -> bool:
        return not self._supports_embeddings

    def adapter_target_to_layer(self) -> Dict[str, Tuple[str, torch.Tensor]]:
        layer_weights = {}

        prefix = "model.layers"
        for i, layer in enumerate(self.model.model.layers):
            layer_weights[(i, ATTN_Q_PROJ)] = (
                f"{prefix}.{i}.self_attn.q_proj",
                layer.self_attn.query_key_value,
            )
            layer_weights[(i, ATTN_K_PROJ)] = (
                f"{prefix}.{i}.self_attn.k_proj",
                layer.self_attn.query_key_value,
            )
            layer_weights[(i, ATTN_V_PROJ)] = (
                f"{prefix}.{i}.self_attn.v_proj",
                layer.self_attn.query_key_value,
            )
            layer_weights[(i, ATTN_O_PROJ)] = (
                f"{prefix}.{i}.self_attn.o_proj",
                layer.self_attn.o_proj,
            )

            layer_weights[(i, MLP_GATE_PROJ)] = (
                f"{prefix}.{i}.mlp.gate_proj",
                layer.mlp.gate_up_proj,
            )
            layer_weights[(i, MLP_UP_PROJ)] = (f"{prefix}.{i}.mlp.up_proj", layer.mlp.gate_up_proj)
            layer_weights[(i, MLP_DOWN_PROJ)] = (f"{prefix}.{i}.mlp.down_proj", layer.mlp.down_proj)

        layer_weights[(0, LM_HEAD)] = ("lm_head", self.model.lm_head)
        return layer_weights

    @property
    def adapter_layers(self) -> List[str]:
        return ADAPTER_LAYERS

    @property
    def default_traced_adapter_layers(self) -> List[str]:
        return [ATTN_Q_PROJ, ATTN_V_PROJ]

    def get_num_layers_for_type(self, layer_type: str) -> int:
        return 1 if layer_type == LM_HEAD else len(self.model.model.layers)

    def is_row_parallel(self, layer_type: str) -> bool:
        return layer_type in ROW_PARALLEL

    def embed(self, batch) -> torch.Tensor:
        adapter_meta = batch.adapter_meta
        prefill = False
        adapter_data = AdapterBatchData.from_meta(
            adapter_meta, self.layer_to_adapter_weights, prefill, batch.prefill_head_indices
        )
        embedding, _ = self.forward(batch, adapter_data=adapter_data)
        return embedding.cpu().tolist()

    def warmup(self, batch, max_new_tokens):
        return super().warmup(batch, max_new_tokens, embedding_model=self._supports_embeddings)<|MERGE_RESOLUTION|>--- conflicted
+++ resolved
@@ -44,71 +44,19 @@
         adapter_source: str,
         revision: Optional[str] = None,
         dtype: Optional[torch.dtype] = None,
-<<<<<<< HEAD
+        embedding_dim: Optional[int] = None,
         **kwargs,
     ):
+        model_cls = FlashQwen2ForEmbeddings if embedding_dim is not None else FlashQwen2ForCausalLM
         super().__init__(
-=======
-        trust_remote_code: bool = False,
-        embedding_dim: Optional[int] = None,
-    ):
-        self.process_group, rank, world_size = initialize_torch_distributed()
-        if torch.cuda.is_available():
-            device = torch.device(f"cuda:{rank}")
-            dtype = torch.float16 if dtype is None else dtype
-        else:
-            raise NotImplementedError("FlashQwen is only available on GPU")
-
-        tokenizer = AutoTokenizer.from_pretrained(
-            model_id,
-            revision=revision,
-            padding_side="left",
-            truncation_side="left",
-            trust_remote_code=trust_remote_code,
-        )
-
-        config = Qwen2Config.from_pretrained(model_id, revision=revision, trust_remote_code=trust_remote_code)
-        config.quantize = quantize
-        if not config.use_sliding_window:
-            config.sliding_window = None
-
-        torch.distributed.barrier(group=self.process_group)
-
-        filenames = weight_files(model_id, revision=revision, extension=".safetensors", embedding_dim=embedding_dim)
-        weights = Weights(
-            filenames,
-            device,
-            dtype,
-            process_group=self.process_group,
-        )
-        weights._set_config(model_id, config)
-
-        self._supports_embeddings = embedding_dim is not None
-
-        if not weights.has_tensor("lm_head.weight") and not self._supports_embeddings:
-            raise ValueError(
-                "Model does not have lm head so it is presumed to be for embeddings."
-                "No embedding_dim was provided so we cannot load the model."
-                "Please pass in an embedding_dim to the model."
-            )
-
-        if self._supports_embeddings:
-            model = FlashQwen2ForEmbeddings(config, weights)
-        else:
-            model = FlashQwen2ForCausalLM(config, weights)
-
-        self.config = config
-
-        torch.distributed.barrier(group=self.process_group)
-        super(FlashQwen2, self).__init__(
->>>>>>> 6c413b96
             model_id=model_id,
-            model_cls=FlashQwen2ForCausalLM,
+            model_cls=model_cls,
             dtype=dtype,
             revision=revision,
             adapter_id=adapter_id,
             adapter_source=adapter_source,
             config_cls=Qwen2Config,
+            embedding_dim=embedding_dim,
             **kwargs,
         )
 

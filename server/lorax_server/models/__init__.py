from typing import Optional

import torch
from loguru import logger
from transformers.configuration_utils import PretrainedConfig

from lorax_server.models.bloom import BLOOMSharded
from lorax_server.models.causal_lm import CausalLM
from lorax_server.models.flash_causal_lm import FlashCausalLM
from lorax_server.models.galactica import GalacticaSharded
from lorax_server.models.model import Model
from lorax_server.models.mpt import MPTSharded
from lorax_server.models.opt import OPTSharded
from lorax_server.models.santacoder import SantaCoder
from lorax_server.models.seq2seq_lm import Seq2SeqLM
from lorax_server.models.t5 import T5Sharded
from lorax_server.utils.sources import get_s3_model_local_dir
from lorax_server.utils.torch_utils import is_bf16_supported

# The flag below controls whether to allow TF32 on matmul. This flag defaults to False
# in PyTorch 1.12 and later.
torch.backends.cuda.matmul.allow_tf32 = True

# The flag below controls whether to allow TF32 on cuDNN. This flag defaults to True.
torch.backends.cudnn.allow_tf32 = True

# Disable gradients
torch.set_grad_enabled(False)

__all__ = [
    "Model",
    "BLOOMSharded",
    "CausalLM",
    "FlashCausalLM",
    "GalacticaSharded",
    "Seq2SeqLM",
    "SantaCoder",
    "OPTSharded",
    "T5Sharded",
    "get_model",
]


def get_model(
    model_id: str,
    adapter_id: str,
    revision: Optional[str],
    sharded: bool,
    quantize: Optional[str],
    compile: bool,
    dtype: Optional[str],
    trust_remote_code: bool,
    source: str,
    adapter_source: str,
<<<<<<< HEAD
    merge_adapter_weights: bool,
=======
    embedding_dim: Optional[int] = None,
>>>>>>> 6c413b96
) -> Model:
    config_dict = None
    if source == "s3":
        # change the model id to be the local path to the folder so
        # we can load the config_dict locally
        logger.info("Using the local files since we are coming from s3")
        model_path = get_s3_model_local_dir(model_id)
        logger.info(f"model_path: {model_path}")
        config_dict, _ = PretrainedConfig.get_config_dict(
            model_path, revision=revision, trust_remote_code=trust_remote_code
        )
        logger.info(f"config_dict: {config_dict}")
        model_id = str(model_path)
    elif source == "hub":
        config_dict, _ = PretrainedConfig.get_config_dict(
            model_id, revision=revision, trust_remote_code=trust_remote_code
        )
    else:
        raise ValueError(f"Unknown source {source}")

    model_type = config_dict["model_type"]
    is_dtype_provided = dtype is not None
    dtype = dtype or config_dict.get("torch_dtype", "float16")

    if dtype in {"float16", "float32"}:
        dtype = torch.float16
    elif dtype == "bfloat16":
        if not is_bf16_supported():
            if is_dtype_provided:
                raise RuntimeError("bfloat16 is not supported on this device, set --dtype float16.")
            logger.warning("bfloat16 is not supported on this device, falling back to float16")
            dtype = torch.float16
        else:
            dtype = torch.bfloat16
    else:
        try:
            dtype = getattr(torch, dtype)
        except AttributeError:
            raise RuntimeError(f"Unknown dtype {dtype}")

    if "facebook/galactica" in model_id:
        return GalacticaSharded(
            model_id,
            revision,
            quantize=quantize,
            compile=compile,
            dtype=dtype,
            dtypetrust_remote_code=trust_remote_code,
        )

    if model_type == "bert":
        from lorax_server.models.flash_bert import FlashBert

        if config_dict["architectures"][0] == "BertForTokenClassification":
            return FlashBert(model_id, revision=revision, dtype=dtype, classifcation_head=True)
        return FlashBert(model_id, revision=revision, dtype=dtype)

    if model_type == "distilbert":
        from lorax_server.models.flash_distilbert import FlashDistilBert

        if config_dict["architectures"][0] == "DistilBertForMaskedLM":
            return FlashDistilBert(model_id, revision=revision, dtype=dtype)

        if config_dict["architectures"][0] == "DistilBertForTokenClassification":
            return FlashDistilBert(model_id, revision=revision, dtype=dtype, classifcation_head=True)

    flash_causal_lm_kwargs = dict(
        quantize=quantize,
        compile=compile,
        dtype=dtype,
        trust_remote_code=trust_remote_code,
        merge_adapter_weights=merge_adapter_weights,
    )

    if model_id.startswith("bigcode/") or model_type == "gpt_bigcode":
        from lorax_server.models.flash_santacoder import FlashSantacoderSharded

        return FlashSantacoderSharded(
            model_id,
            revision,
            **flash_causal_lm_kwargs,
        )

    if model_type == "bloom":
        return BLOOMSharded(
            model_id,
            revision,
            quantize=quantize,
            compile=compile,
            dtype=dtype,
            trust_remote_code=trust_remote_code,
        )

    if model_type == "mpt":
        return MPTSharded(
            model_id,
            revision,
            quantize=quantize,
            compile=compile,
            trust_remote_code=trust_remote_code,
        )
    
    if model_type == "gpt_neox":
        from lorax_server.models.flash_neox import FlashNeoXSharded

        return FlashNeoXSharded(
            model_id,
            revision,
            quantize=quantize,
            compile=compile,
            dtype=dtype,
            trust_remote_code=trust_remote_code,
        )
    

    if model_type == "llama":
        from lorax_server.models.flash_llama import FlashLlama

        return FlashLlama(
            model_id,
            adapter_id,
            adapter_source,
            revision,
            **flash_causal_lm_kwargs,
        )

    if model_type == "gpt2":
        from lorax_server.models.flash_gpt2 import FlashGPT2

        return FlashGPT2(
            model_id,
            adapter_id,
            adapter_source,
            revision,
            **flash_causal_lm_kwargs,
        )

    if model_type in ["RefinedWeb", "RefinedWebModel", "falcon"]:
        from lorax_server.models.flash_rw import FlashRWSharded

        return FlashRWSharded(
            model_id,
            revision,
            **flash_causal_lm_kwargs,
        )

    if model_type == "mistral":
        from lorax_server.models.flash_mistral import FlashMistral

        return FlashMistral(
            model_id,
            adapter_id,
            adapter_source,
            revision,
            **flash_causal_lm_kwargs,
        )

    if model_type == "mixtral":
        from lorax_server.models.flash_mixtral import FlashMixtral

        return FlashMixtral(
            model_id,
            adapter_id,
            adapter_source,
            revision,
            **flash_causal_lm_kwargs,
        )

    if model_type == "qwen":
        from lorax_server.models.flash_qwen import FlashQwen

        return FlashQwen(
            model_id,
            adapter_id,
            adapter_source,
            revision,
            **flash_causal_lm_kwargs,
        )

    if model_type == "qwen2":
        from lorax_server.models.flash_qwen2 import FlashQwen2

        return FlashQwen2(
            model_id,
            adapter_id,
            adapter_source,
            revision,
<<<<<<< HEAD
            **flash_causal_lm_kwargs,
=======
            quantize=quantize,
            compile=compile,
            dtype=dtype,
            trust_remote_code=trust_remote_code,
            embedding_dim=embedding_dim,
>>>>>>> 6c413b96
        )

    if model_type in ["phi-msft", "phi"]:
        from lorax_server.models.flash_phi import FlashPhi

        return FlashPhi(
            model_id,
            adapter_id,
            adapter_source,
            revision,
            **flash_causal_lm_kwargs,
        )

    if model_type == "phi3":
        from lorax_server.models.flash_phi3 import FlashPhi3

        return FlashPhi3(
            model_id,
            adapter_id,
            adapter_source,
            revision,
            **flash_causal_lm_kwargs,
        )

    if model_type == "gemma":
        from lorax_server.models.flash_gemma import FlashGemma

        return FlashGemma(
            model_id,
            adapter_id,
            adapter_source,
            revision,
            **flash_causal_lm_kwargs,
        )

    if model_type == "gemma2":
        from lorax_server.models.flash_gemma2 import FlashGemma2

        return FlashGemma2(
            model_id,
            adapter_id,
            adapter_source,
            revision,
            **flash_causal_lm_kwargs,
        )

    if model_type == "cohere":
        from lorax_server.models.flash_cohere import FlashCohere

        return FlashCohere(
            model_id,
            adapter_id,
            adapter_source,
            revision,
            **flash_causal_lm_kwargs,
        )

    if model_type == "dbrx":
        from lorax_server.models.flash_dbrx import FlashDbrx

        return FlashDbrx(
            model_id,
            adapter_id,
            adapter_source,
            revision,
            **flash_causal_lm_kwargs,
        )

    if model_type == "llava_next" or model_type == "llava":
        from lorax_server.models.custom_modeling.llava_next import LlavaNextForConditionalGeneration
        from lorax_server.models.vlm_causal_lm import VlmCausalLM

        return VlmCausalLM(
            model_class=LlavaNextForConditionalGeneration,
            model_id=model_id,
            adapter_id=adapter_id,
            adapter_source=adapter_source,
            revision=revision,
            **flash_causal_lm_kwargs,
        )

    if model_type == "mllama":
        from lorax_server.models.custom_modeling.mllama import MllamaForConditionalGeneration
        from lorax_server.models.mllama import MllamaCausalLM, MllamaCausalLMBatch

        return MllamaCausalLM(
            model_id=model_id,
            model_class=MllamaForConditionalGeneration,
            batch_class=MllamaCausalLMBatch,
            adapter_id=adapter_id,
            adapter_source=adapter_source,
            revision=revision,
            quantize=quantize,
            compile=compile,
            dtype=dtype,
            trust_remote_code=trust_remote_code,
        )

    if model_type == "opt":
        return OPTSharded(
            model_id,
            revision,
            quantize=quantize,
            compile=compile,
            dtype=dtype,
            trust_remote_code=trust_remote_code,
        )

    if model_type == "t5":
        return T5Sharded(
            model_id,
            revision,
            quantize=quantize,
            compile=compile,
            dtype=dtype,
            trust_remote_code=trust_remote_code,
        )

    raise ValueError(f"Unsupported model type {model_type}")<|MERGE_RESOLUTION|>--- conflicted
+++ resolved
@@ -52,11 +52,8 @@
     trust_remote_code: bool,
     source: str,
     adapter_source: str,
-<<<<<<< HEAD
     merge_adapter_weights: bool,
-=======
     embedding_dim: Optional[int] = None,
->>>>>>> 6c413b96
 ) -> Model:
     config_dict = None
     if source == "s3":
@@ -244,15 +241,8 @@
             adapter_id,
             adapter_source,
             revision,
-<<<<<<< HEAD
-            **flash_causal_lm_kwargs,
-=======
-            quantize=quantize,
-            compile=compile,
-            dtype=dtype,
-            trust_remote_code=trust_remote_code,
             embedding_dim=embedding_dim,
->>>>>>> 6c413b96
+            **flash_causal_lm_kwargs,
         )
 
     if model_type in ["phi-msft", "phi"]:

from abc import ABC, abstractclassmethod
from collections import defaultdict
from dataclasses import dataclass
from typing import Dict, List, Set, Type

import torch

from lorax_server.adapters.types import LORA


@dataclass
class AdapterBatchMetadata:
    # [batch_size]
    adapter_indices: torch.Tensor

    # [num_adapters]
    adapter_set: Set[int]

    # [num_segments + 1]
    adapter_segments: torch.Tensor

    # [num_segments]
    # maps from segment index to adapter index, i.e.:
    # segment_indices[s] == adapter_indices[i]
    segment_indices: List[int]


class AdapterWeights(ABC):
    @abstractclassmethod
    def get_batch_type(cls) -> "BatchAdapterWeights":
        pass

    @property
    def speculative_tokens(self) -> int:
        return 0


class BatchAdapterWeights(ABC):
    @abstractclassmethod
    def has_adapter(self, adapter_index: int) -> bool:
        pass

    @abstractclassmethod
    def key(cls) -> str:
        pass

    @abstractclassmethod
    def load(
        cls, adapter_weights: Dict[int, AdapterWeights], meta: "AdapterBatchMetadata"
    ) -> "BatchAdapterWeights":
        pass


class LayerAdapterWeights:
    """Adapter weights that apply to a particular layer."""

    def __init__(self):
        self.adapter_weights: Dict[int, AdapterWeights] = {}

    def add_adapter(self, adapter_idx: int, weights: AdapterWeights):
        self.adapter_weights[adapter_idx] = weights

    def remove_adapter(self, adapter_idx: int):
        if adapter_idx not in self.adapter_weights:
            return
        del self.adapter_weights[adapter_idx]

    @property
    def max_speculative_tokens(self) -> int:
        return max(
            adapter_weights.speculative_tokens for adapter_weights in self.adapter_weights.values()
        )

    def is_empty(self) -> bool:
        return len(self.adapter_weights) == 0

    def get_data(self, meta: AdapterBatchMetadata) -> Dict[str, BatchAdapterWeights]:
        # bucket adapters by batch class
        adapter_batch_types: Dict[Type[BatchAdapterWeights], Dict[int, AdapterWeights]] = (
            defaultdict(dict)
        )
        for adapter_index, adapter_weights in self.adapter_weights.items():
            adapter_batch_types[adapter_weights.get_batch_type()][adapter_index] = adapter_weights

        batch_data = {}
        for batch_type, adapter_weights in adapter_batch_types.items():
            batch_data[batch_type.key()] = batch_type.load(adapter_weights, meta)
        return batch_data


@dataclass
class AdapterBatchData:
    meta: AdapterBatchMetadata

    # layer type -> adapter type -> batch weight data
    data: Dict[str, Dict[str, BatchAdapterWeights]]

    @staticmethod
    def from_meta(
        meta: AdapterBatchMetadata, weights: Dict[str, LayerAdapterWeights]
    ) -> "AdapterBatchData":
        data = {}
        for k, v in weights.items():
            if v.is_empty():
                continue
            data[k] = v.get_data(meta)
        return AdapterBatchData(meta=meta, data=data)

    def ranks(self) -> Set[int]:
        # TODO(travis): refactor to be less coupled to lora implementation
<<<<<<< HEAD
        rank_set = set()
        for layer_data in self.data.values():
            if LORA not in layer_data:
                continue 
            for rank_data in layer_data.get(LORA).rank_data.values():
                rank_set.add(rank_data.rank)

        return rank_set
    
=======
        return set(
            rank_data.rank
            for layer_data in self.data.values()
            for rank_data in layer_data.get(LORA, []).rank_data.values()
        )

>>>>>>> 1fd8d25a
    @property
    def max_rank(self) -> int:
        ranks = self.ranks()
        return max(ranks) if len(ranks) > 0 else 0<|MERGE_RESOLUTION|>--- conflicted
+++ resolved
@@ -108,7 +108,6 @@
 
     def ranks(self) -> Set[int]:
         # TODO(travis): refactor to be less coupled to lora implementation
-<<<<<<< HEAD
         rank_set = set()
         for layer_data in self.data.values():
             if LORA not in layer_data:
@@ -117,15 +116,8 @@
                 rank_set.add(rank_data.rank)
 
         return rank_set
-    
-=======
-        return set(
-            rank_data.rank
-            for layer_data in self.data.values()
-            for rank_data in layer_data.get(LORA, []).rank_data.values()
-        )
+   
 
->>>>>>> 1fd8d25a
     @property
     def max_rank(self) -> int:
         ranks = self.ranks()

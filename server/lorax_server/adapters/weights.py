from abc import ABC, abstractclassmethod
from collections import defaultdict
from dataclasses import dataclass
from typing import Dict, List, Set, Type, Optional

import torch

from lorax_server.adapters.types import LORA
from lorax_server.utils.lora import LM_HEAD


@dataclass
class AdapterBatchMetadata:
    # [batch_size]
    adapter_indices: torch.Tensor

    # [num_adapters]
    adapter_set: Set[int]

    # [num_segments + 1]
    adapter_segments: torch.Tensor

    # [num_segments]
    # maps from segment index to adapter index, i.e.:
    # segment_indices[s] == adapter_indices[i]
    segment_indices: List[int]


class AdapterWeights(ABC):
    @abstractclassmethod
    def get_batch_type(cls) -> "BatchAdapterWeights":
        pass

    @property
    def speculative_tokens(self) -> int:
        return 0


class BatchAdapterWeights(ABC):
    @abstractclassmethod
    def has_adapter(self, adapter_index: int) -> bool:
        pass

    @abstractclassmethod
    def key(cls) -> str:
        pass

    @abstractclassmethod
<<<<<<< HEAD
    def load(cls,
        adapter_weights: Dict[int, AdapterWeights],
        meta: "AdapterBatchMetadata",
        prefill_head_indices: torch.Tensor
=======
    def load(
        cls, adapter_weights: Dict[int, AdapterWeights], meta: "AdapterBatchMetadata", prefill: bool
>>>>>>> 97ede520
    ) -> "BatchAdapterWeights":
        pass


class LayerAdapterWeights:
    """Adapter weights that apply to a particular layer."""

    def __init__(self):
        self.adapter_weights: Dict[int, AdapterWeights] = {}

    def add_adapter(self, adapter_idx: int, weights: AdapterWeights):
        self.adapter_weights[adapter_idx] = weights

    def remove_adapter(self, adapter_idx: int):
        if adapter_idx not in self.adapter_weights:
            return
        del self.adapter_weights[adapter_idx]

    @property
    def max_speculative_tokens(self) -> int:
        return max(adapter_weights.speculative_tokens for adapter_weights in self.adapter_weights.values())

    def is_empty(self) -> bool:
        return len(self.adapter_weights) == 0

<<<<<<< HEAD
    def get_data(self,
        meta: AdapterBatchMetadata,
        prefill_head_indices: Optional[torch.Tensor],
    ) -> Dict[str, BatchAdapterWeights]:
=======
    def get_data(self, meta: AdapterBatchMetadata, prefill: bool) -> Dict[str, BatchAdapterWeights]:
>>>>>>> 97ede520
        # bucket adapters by batch class
        adapter_batch_types: Dict[Type[BatchAdapterWeights], Dict[int, AdapterWeights]] = defaultdict(dict)
        for adapter_index, adapter_weights in self.adapter_weights.items():
            adapter_batch_types[adapter_weights.get_batch_type()][adapter_index] = adapter_weights

        batch_data = {}
        for batch_type, adapter_weights in adapter_batch_types.items():
<<<<<<< HEAD
            batch_data[batch_type.key()] = batch_type.load(adapter_weights, meta, prefill_head_indices)
=======
            batch_data[batch_type.key()] = batch_type.load(adapter_weights, meta, prefill)
>>>>>>> 97ede520
        return batch_data


@dataclass
class AdapterBatchData:
    meta: AdapterBatchMetadata

    # layer type -> adapter type -> batch weight data
    data: Dict[str, Dict[str, BatchAdapterWeights]]

    prefill: bool

    @staticmethod
    def from_meta(
<<<<<<< HEAD
        meta: AdapterBatchMetadata,
        weights: Dict[str, LayerAdapterWeights],
        prefill_head_indices: Optional[torch.Tensor],
=======
        meta: AdapterBatchMetadata, weights: Dict[str, LayerAdapterWeights], prefill: bool
>>>>>>> 97ede520
    ) -> "AdapterBatchData":
        data = {}
        for k, v in weights.items():
            if v.is_empty():
                continue
<<<<<<< HEAD
            data[k] = v.get_data(meta, prefill_head_indices if k == LM_HEAD else None)
        return AdapterBatchData(meta=meta, data=data)
=======
            data[k] = v.get_data(meta, prefill)
        return AdapterBatchData(meta=meta, data=data, prefill=prefill)
>>>>>>> 97ede520

    def ranks(self) -> Set[int]:
        # TODO(travis): refactor to be less coupled to lora implementation
        ranks = set()
        for layer_data in self.data.values():
            lora_data = layer_data.get(LORA)
            if lora_data is None:
                continue

            for rank_data in lora_data.rank_data.values():
                ranks.add(rank_data.rank)

        return ranks

    def layer_names(self) -> Set[str]:
        return set(self.data.keys())

    def adapter_keys(self) -> Set[str]:
        adapter_keys = set()
        for layer_data in self.data.values():
            adapter_keys.update(layer_data.keys())
        return adapter_keys

    @property
    def max_rank(self) -> int:
        ranks = self.ranks()
        return max(ranks) if len(ranks) > 0 else 0<|MERGE_RESOLUTION|>--- conflicted
+++ resolved
@@ -46,15 +46,12 @@
         pass
 
     @abstractclassmethod
-<<<<<<< HEAD
-    def load(cls,
+    def load(
+        cls,
         adapter_weights: Dict[int, AdapterWeights],
         meta: "AdapterBatchMetadata",
-        prefill_head_indices: torch.Tensor
-=======
-    def load(
-        cls, adapter_weights: Dict[int, AdapterWeights], meta: "AdapterBatchMetadata", prefill: bool
->>>>>>> 97ede520
+        prefill: bool,
+        prefill_head_indices: torch.Tensor,
     ) -> "BatchAdapterWeights":
         pass
 
@@ -80,14 +77,9 @@
     def is_empty(self) -> bool:
         return len(self.adapter_weights) == 0
 
-<<<<<<< HEAD
-    def get_data(self,
-        meta: AdapterBatchMetadata,
-        prefill_head_indices: Optional[torch.Tensor],
+    def get_data(
+        self, meta: AdapterBatchMetadata, prefill: bool, prefill_head_indices: Optional[torch.Tensor],
     ) -> Dict[str, BatchAdapterWeights]:
-=======
-    def get_data(self, meta: AdapterBatchMetadata, prefill: bool) -> Dict[str, BatchAdapterWeights]:
->>>>>>> 97ede520
         # bucket adapters by batch class
         adapter_batch_types: Dict[Type[BatchAdapterWeights], Dict[int, AdapterWeights]] = defaultdict(dict)
         for adapter_index, adapter_weights in self.adapter_weights.items():
@@ -95,11 +87,7 @@
 
         batch_data = {}
         for batch_type, adapter_weights in adapter_batch_types.items():
-<<<<<<< HEAD
-            batch_data[batch_type.key()] = batch_type.load(adapter_weights, meta, prefill_head_indices)
-=======
-            batch_data[batch_type.key()] = batch_type.load(adapter_weights, meta, prefill)
->>>>>>> 97ede520
+            batch_data[batch_type.key()] = batch_type.load(adapter_weights, meta, prefill, prefill_head_indices)
         return batch_data
 
 
@@ -114,25 +102,17 @@
 
     @staticmethod
     def from_meta(
-<<<<<<< HEAD
         meta: AdapterBatchMetadata,
         weights: Dict[str, LayerAdapterWeights],
+        prefill: bool,
         prefill_head_indices: Optional[torch.Tensor],
-=======
-        meta: AdapterBatchMetadata, weights: Dict[str, LayerAdapterWeights], prefill: bool
->>>>>>> 97ede520
     ) -> "AdapterBatchData":
         data = {}
         for k, v in weights.items():
             if v.is_empty():
                 continue
-<<<<<<< HEAD
-            data[k] = v.get_data(meta, prefill_head_indices if k == LM_HEAD else None)
-        return AdapterBatchData(meta=meta, data=data)
-=======
-            data[k] = v.get_data(meta, prefill)
+            data[k] = v.get_data(meta, prefill, prefill_head_indices if k == LM_HEAD else None)
         return AdapterBatchData(meta=meta, data=data, prefill=prefill)
->>>>>>> 97ede520
 
     def ranks(self) -> Set[int]:
         # TODO(travis): refactor to be less coupled to lora implementation

--- conflicted
+++ resolved
@@ -47,17 +47,12 @@
 
     @abstractclassmethod
     def load(
-<<<<<<< HEAD
         cls,
         adapter_weights: Dict[int, AdapterWeights],
         meta: "AdapterBatchMetadata",
         prefill: bool,
         prefill_head_indices: torch.Tensor,
-    ) -> "BatchAdapterWeights":
-=======
-        cls, adapter_weights: Dict[int, AdapterWeights], meta: "AdapterBatchMetadata", prefill: bool
     ) -> Optional["BatchAdapterWeights"]:
->>>>>>> 2481e701
         pass
 
 
@@ -93,13 +88,9 @@
 
         batch_data = {}
         for batch_type, adapter_weights in adapter_batch_types.items():
-<<<<<<< HEAD
-            batch_data[batch_type.key()] = batch_type.load(adapter_weights, meta, prefill, prefill_head_indices)
-=======
-            batched_weights = batch_type.load(adapter_weights, meta, prefill)
+            batched_weights = batch_type.load(adapter_weights, meta, prefill, prefill_head_indices)
             if batched_weights is not None:
                 batch_data[batch_type.key()] = batched_weights
->>>>>>> 2481e701
         return batch_data
 
 

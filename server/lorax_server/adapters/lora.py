--- conflicted
+++ resolved
@@ -237,18 +237,13 @@
 
     @classmethod
     def load(
-<<<<<<< HEAD
         self,
         adapter_weights: Dict[int, AdapterWeights],
         meta: AdapterBatchMetadata,
         prefill: bool,
         prefill_head_indices: Optional[torch.Tensor],
-    ) -> "BatchLoraWeights":
-=======
-        self, adapter_weights: Dict[int, AdapterWeights], meta: AdapterBatchMetadata, prefill: bool
     ) -> Optional["BatchLoraWeights"]:
         adapter_weights = {k: _convert_lora(v) for k, v in adapter_weights.items()}
->>>>>>> 2481e701
         adapter_weights = {k: v for k, v in adapter_weights.items() if isinstance(v, LoraWeights)}
         if not adapter_weights:
             return None

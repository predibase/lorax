--- conflicted
+++ resolved
@@ -236,15 +236,12 @@
         return LORA
 
     @classmethod
-<<<<<<< HEAD
-    def load(self,
+    def load(
+        self,
         adapter_weights: Dict[int, AdapterWeights],
         meta: AdapterBatchMetadata,
+        prefill: bool,
         prefill_head_indices: Optional[torch.Tensor],
-=======
-    def load(
-        self, adapter_weights: Dict[int, AdapterWeights], meta: AdapterBatchMetadata, prefill: bool
->>>>>>> 97ede520
     ) -> "BatchLoraWeights":
         adapter_weights = {k: v for k, v in adapter_weights.items() if isinstance(v, LoraWeights)}
 
@@ -331,19 +328,15 @@
                 tmp_shrink, tmp_expand = get_tmp_tensors(lora_a_ptr_indices.size(0), rank, device)
                 segment_starts = meta.adapter_segments[indices]
                 segment_ends = meta.adapter_segments[[i + 1 for i in indices]]
+                if prefill_head_indices is not None:
+                    for i, segment_index in enumerate(indices):
+                        segment_starts[i] = prefill_head_segment_starts[segment_index]
+                        segment_ends[i] = prefill_head_segment_ends[segment_index]
             else:
                 rank_indices = set(indices)
                 batch_indices = [adapter_to_segment[idx] for idx in meta.adapter_indices.tolist()]
                 batch_indices = [idx if idx in rank_indices else -1 for idx in batch_indices]
                 batch_indices = torch.tensor(batch_indices, dtype=torch.int64, device=device)
-
-            segment_starts = meta.adapter_segments[indices]
-            segment_ends = meta.adapter_segments[[i + 1 for i in indices]]
-
-            if prefill_head_indices is not None:
-                for i, segment_index in enumerate(indices):
-                    segment_starts[i] = prefill_head_segment_starts[segment_index]
-                    segment_ends[i] = prefill_head_segment_ends[segment_index]
 
             rank_data[rank] = RankSegments(
                 rank=rank,
@@ -353,10 +346,7 @@
                 lora_b_ptr=lora_b_ptr[indices],
                 segment_starts=segment_starts,
                 segment_ends=segment_ends,
-<<<<<<< HEAD
-=======
                 indices=batch_indices,
->>>>>>> 97ede520
             )
 
         return BatchLoraWeights(

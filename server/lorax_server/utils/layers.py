import math
import os
import torch
import torch.distributed

from torch import nn
from torch.nn import functional as F
from typing import List, Tuple, Union

HAS_BITS_AND_BYTES = True
try:
    import bitsandbytes as bnb
    from bitsandbytes.nn import Int8Params, Params4bit

except ImportError:
    HAS_BITS_AND_BYTES = False

HAS_AWQ = True
try: 
    from lorax_server.utils.awq.awq import AWQLinear
except ImportError:
    HAS_AWQ = False

<<<<<<< HEAD
HAS_EETQ = False
try:
    from EETQ import quant_weights, w8_a16_gemm

    HAS_EETQ = True
except ImportError:
    pass
=======
HAS_HQQ = True
try:
    from hqq.core.quantize import BaseQuantizeConfig, HQQLinear

    class HQQLinearLayer(HQQLinear):
        @property
        def weight(self) -> torch.Tensor:
            return self.W_q
except ImportError:
    HAS_HQQ = False
>>>>>>> c178802a

from accelerate import init_empty_weights

from lorax_server.utils.gptq.quant_linear import QuantLinear
from lorax_server.utils.sgmv import add_lora_sgmv_cutlass, lora_a_sgmv_cutlass, lora_b_sgmv_cutlass, has_sgmv, orient_for_rank

HAS_EXLLAMA = True
if os.getenv("DISABLE_EXLLAMA") == "True":
    HAS_EXLLAMA = False
try:
    from lorax_server.utils.gptq.exllamav2 import QuantLinear as exllamav2QuantLinear
except ImportError:
    HAS_EXLLAMA = False

from lorax_server.utils.lora import AdapterBatchData, AdapterWeightData


# Monkey patching
@classmethod
def load_layer_norm(cls, prefix, weights, eps):
    weight = weights.get_tensor(f"{prefix}.weight")
    bias = weights.get_tensor(f"{prefix}.bias")
    with init_empty_weights():
        ln = cls(weight.shape, eps=eps)

    ln.weight = nn.Parameter(weight)
    ln.bias = nn.Parameter(bias)
    return ln


@classmethod
def load_layer_norm_no_bias(cls, prefix, weights, eps):
    weight = weights.get_tensor(f"{prefix}.weight")
    with init_empty_weights():
        ln = cls(weight.shape, eps=eps)

    ln.weight = nn.Parameter(weight)
    ln.bias = None
    return ln


torch.nn.LayerNorm.load = load_layer_norm
torch.nn.LayerNorm.load_no_bias = load_layer_norm_no_bias


class FastLinear(nn.Module):
    def __init__(
        self,
        weight,
        bias,
    ) -> None:
        super().__init__()
        self.weight = nn.Parameter(weight)
        if bias is not None:
            self.bias = nn.Parameter(bias)
        else:
            self.bias = None

    @classmethod
    def load(cls, config, prefix: str, weights, bias: bool):
        weight = weights.get_tensor(f"{prefix}.weight")
        if bias:
            bias = weights.get_tensor(f"{prefix}.bias")
        else:
            bias = None
        return cls(weight, bias)

    def forward(self, input: torch.Tensor) -> torch.Tensor:
        return F.linear(input, self.weight, self.bias)


class FastConv1D(nn.Module):
    def __init__(
        self,
        weight,
        bias,
    ) -> None:
        super().__init__()
        self.weight = nn.Parameter(weight)
        if bias is not None:
            self.bias = nn.Parameter(bias)
        else:
            self.bias = None
        self.nf = weight.shape[1]

    @classmethod
    def load(cls, config, prefix: str, weights):
        weight = weights.get_tensor(f"{prefix}.weight")
        bias = weights.get_tensor(f"{prefix}.bias")
        return cls(weight, bias)

    def forward(self, input: torch.Tensor) -> torch.Tensor:
        size_out = input.size()[:-1] + (self.nf,)
        x = torch.addmm(self.bias, input.view(-1, input.size(-1)), self.weight)
        x = x.view(size_out)
        return x
    

class EETQLinear(nn.Module):
    """
    EETQLinear module applies quantized linear transformation to the input tensor.

    Args:
        weight (torch.Tensor): The weight tensor for the linear transformation.
        bias (torch.Tensor): The bias tensor for the linear transformation.

    Attributes:
        weight (torch.Tensor): The weight tensor for the linear transformation.
        scale (torch.Tensor): The scale tensor used for quantization.
        bias (torch.Tensor): The bias tensor for the linear transformation.

    """

    def __init__(
        self,
        weight,
        bias,
    ) -> None:
        super().__init__()
        # Get the device where the weight tensor is currently stored.
        device = weight.device

        # Transpose the weight tensor and make a contiguous copy of it on the CPU.
        # The contiguous() function is used to ensure that the tensor is stored in a contiguous block of memory,
        # which can improve performance in some cases.
        weight_transposed = torch.t(weight)
        weight_contiguous = weight_transposed.contiguous()
        weight_cpu = weight_contiguous.cpu()

        # Quantize the weights. The quant_weights function is assumed to perform the quantization.
        # The weights are quantized to int8 format, and the quantization is not performed in place (False).
        weight_quantized, scale = quant_weights(weight_cpu, torch.int8, False)

        # Move the quantized weights and the scale back to the original device (GPU if available).
        # The cuda() function is used to move the tensors to the GPU.
        self.weight = weight_quantized.cuda(device)
        self.scale = scale.cuda(device)

        # If a bias is present, move it to the GPU as well. If not, set the bias to None.
        if bias is not None:
            self.bias = bias.cuda(device)
        else:
            self.bias = None

    def forward(self, input: torch.Tensor) -> torch.Tensor:
            """
            Performs the forward pass of the layer.

            Args:
                input (torch.Tensor): The input tensor.

            Returns:
                torch.Tensor: The output tensor.
            """
            # The function w8_a16_gemm performs a matrix multiplication operation between the input and the weight of the layer.
            # The result is then scaled by a factor (self.scale).
            gemm_output = w8_a16_gemm(input, self.weight, self.scale)

            # If a bias is present (i.e., self.bias is not None), it is added to the output of the matrix multiplication.
            # If a bias is not present (i.e., self.bias is None), the output of the matrix multiplication is returned as is.
            if self.bias is not None:
                final_output = gemm_output + self.bias
            else:
                final_output = gemm_output

            # The final output is returned.
            return final_output



class Linear8bitLt(nn.Module):
    def __init__(
        self,
        weight,
        bias,
        has_fp16_weights=True,
        memory_efficient_backward=False,
        threshold=0.0,
        index=None,
    ):
        super().__init__()
        assert (
            not memory_efficient_backward
        ), "memory_efficient_backward is no longer required and the argument is deprecated in 0.37.0 and will be removed in 0.39.0"
        self.state = bnb.MatmulLtState()
        self.index = index

        # Necessary for stacked layers
        self.state.threshold = threshold
        self.state.has_fp16_weights = has_fp16_weights
        self.state.memory_efficient_backward = memory_efficient_backward
        if threshold > 0.0 and not has_fp16_weights:
            self.state.use_pool = True

        self.weight = Int8Params(
            weight.data,
            has_fp16_weights=has_fp16_weights,
            requires_grad=has_fp16_weights,
        )
        self.weight.cuda(weight.device)
        self.bias = bias

    def init_8bit_state(self):
        self.state.CB = self.weight.CB
        self.state.SCB = self.weight.SCB
        self.weight.CB = None
        self.weight.SCB = None

    def forward(self, x: torch.Tensor):
        self.state.is_training = self.training
        if self.weight.CB is not None:
            self.init_8bit_state()

        # weights are cast automatically as Int8Params, but the bias has to be cast manually
        if self.bias is not None and self.bias.dtype != x.dtype:
            self.bias.data = self.bias.data.to(x.dtype)

        out = bnb.matmul(x, self.weight, bias=self.bias, state=self.state)

        if not self.state.has_fp16_weights:
            if self.state.CB is not None and self.state.CxB is not None:
                # we converted 8-bit row major to turing/ampere format in the first inference pass
                # we no longer need the row-major weight
                del self.state.CB
                self.weight.data = self.state.CxB
        return out

class Linear4bit(nn.Module):
    def __init__(self, weight, bias, quant_type):
        super().__init__()

        # Initialize weight with 4-bit quantization
        self.weight = Params4bit(
            weight.data, requires_grad=False, compress_statistics=True, quant_type=quant_type
        )
        self.weight.cuda(weight.device)

        # Initialize other attributes
        self.compute_dtype = None
        self.bias = bias

    def forward(self, x: torch.Tensor):
        # Ensure bias has the same dtype as input x
        if self.bias is not None and self.bias.dtype != x.dtype:
            self.bias.data = self.bias.data.to(x.dtype)

        # Check if quantization state is initialized
        if getattr(self.weight, "quant_state", None) is None:
            print("FP4 quantization state not initialized. Please call .cuda() or .to(device) on the LinearFP4 layer first.")

        # Convert input to compute_dtype if specified
        inp_dtype = x.dtype
        if self.compute_dtype is not None:
            x = x.to(self.compute_dtype)

        # Convert bias to compute_dtype if it exists
        bias = None if self.bias is None else self.bias.to(self.compute_dtype)

        # Perform 4-bit matrix multiplication
        out = bnb.matmul_4bit(x, self.weight.t(), bias=bias, quant_state=self.weight.quant_state)

        # Convert output back to the input dtype
        out = out.to(inp_dtype)

        return out

def get_linear(weight, bias, quantize, fan_in_fan_out=False):
    # https://huggingface.co/docs/peft/package_reference/tuners#peft.LoraConfig.fan_in_fan_out
    # Set to True if replacing a Conv1D layer with a Linear layer
    if fan_in_fan_out:
        weight = weight.T.contiguous()

    if quantize is None:
        linear = FastLinear(weight, bias)
    elif quantize == "bitsandbytes":
        linear = Linear8bitLt(
            weight,
            bias,
            has_fp16_weights=False,
            threshold=6.0,
        )
        if bias is not None:
            linear.bias = nn.Parameter(bias)
    elif quantize == "bitsandbytes-nf4":
        linear = Linear4bit(
            weight,
            bias,
            quant_type="nf4",
        )
    elif quantize == "bitsandbytes-fp4":
        linear = Linear4bit(
            weight,
            bias,
            quant_type="fp4",
        )
    elif quantize == "eetq":
        if HAS_EETQ:
            linear = EETQLinear(weight, bias)
        else:
            raise ImportError(
                "Please install EETQ from https://github.com/NetEase-FuXi/EETQ"
            )
    elif quantize == "gptq":
        try:
            qweight, qzeros, scales, g_idx, bits, groupsize, use_exllama = weight
        except Exception:
            raise NotImplementedError(
                f"The passed weight is not `gptq` compatible, loader needs to be updated."
            )

        if use_exllama:
            linear = exllamav2QuantLinear(qweight, qzeros, scales, g_idx, bias, bits, groupsize)
        else:
            linear = QuantLinear(
                qweight,
                qzeros,
                scales,
                g_idx,
                bias,
                bits,
                groupsize,
            )
    elif quantize == "awq":
        try:
            qweight, qzeros, scales, _, bits, groupsize, _ = weight
        except Exception:
            raise NotImplementedError(
                f"The passed weight is not compatible with `awq`"
            )
        linear = AWQLinear(w_bit=bits, group_size=groupsize, qweight=qweight, qzeros=qzeros, scales=scales, bias=bias is not None)
    elif "hqq-" in quantize:
        if quantize == "hqq-4bit":
            quant_config = BaseQuantizeConfig(nbits=4, group_size=64, quant_zero=True, quant_scale=False)
        elif quantize == "hqq-3bit":
            quant_config = BaseQuantizeConfig(nbits=3, group_size=64, quant_zero=True, quant_scale=False)
        elif quantize == "hqq-2bit":
            quant_config = BaseQuantizeConfig(nbits=2, group_size=16, quant_zero=True, quant_scale=False)

        # init nn.linear from weight and bias
        layer = nn.Linear(weight.shape[1], weight.shape[0], bias=bias is not None)
        with torch.no_grad():
            layer.weight.data = weight
            if bias is not None:
                layer.bias.data = bias
        
        linear = HQQLinearLayer(layer, quant_config, del_orig=True)
    else:
        raise NotImplementedError(f"Quantization `{quantize}` is not implemented yet.")
    return linear


class SuperLayer(nn.Module):
    def __init__(self, linear):
        super().__init__()
        self.linear = linear

    def forward(self, x):
        return self.linear.forward(x)


class TensorParallelHead(SuperLayer):
    def __init__(self, linear, process_group, should_gather: bool):
        super().__init__(linear)
        self.process_group = process_group
        self.should_gather = should_gather

    @staticmethod
    def load(config, prefix: str, weights):
        if weights.process_group.size() > 1:
            try:
                weight = weights.get_sharded(f"{prefix}.weight", dim=0)
                should_gather = True
            except AssertionError:
                # If the vocab size is not divisible by number of shards
                # just load the entire thing.
                weight = weights.get_tensor(f"{prefix}.weight")
                should_gather = False
        else:
            weight = weights.get_tensor(f"{prefix}.weight")
            should_gather = False

        if config.quantize in ["gptq", "awq", "eetq"]:
            quantize = None
        else:
            quantize = config.quantize
        return TensorParallelHead(
            get_linear(weight, bias=None, quantize=quantize),
            process_group=weights.process_group,
            should_gather=should_gather,
        )

    def forward(self, input: torch.Tensor) -> torch.Tensor:
        world_size = self.process_group.size()
        # Fast branch for single requests
        if (
            self.should_gather
            and len(input.shape) == 2
            and isinstance(self.linear, FastLinear)
            and input.shape[0] == 1
        ):
            out_dim = self.linear.weight.shape[0]

            world_out = input.new_empty(1, out_dim * world_size)
            local_out = input.new_empty(1, out_dim)

            torch.mm(input, self.linear.weight.T, out=local_out)

            torch.distributed.all_gather_into_tensor(
                world_out, local_out, group=self.process_group
            )
            return world_out

        output = super().forward(input)
        if not self.should_gather:
            return output

        world_output = [torch.empty_like(output) for _ in range(world_size)]
        torch.distributed.all_gather(world_output, output, group=self.process_group)
        world_output = torch.cat(world_output, dim=-1)
        return world_output


class TensorParallelColumnLinear(SuperLayer):
    @classmethod
    def load_qkv(cls, config, prefix: str, weights, bias: bool, fan_in_fan_out=False):
        """Specific method when the QKV was joined after the fact"""
        weight = weights.get_weights_col_packed_qkv(prefix, quantize=config.quantize)
        if bias:
            raise NotImplementedError("packed_qkv only implemented for baichuan")
        else:
            bias = None
        linear = get_linear(weight, bias, config.quantize, fan_in_fan_out=fan_in_fan_out)
        return cls(linear)

    @classmethod
    def load(cls, config, prefix: str, weights, bias: bool, fan_in_fan_out: bool = False):
        return cls.load_multi(
            config, [prefix], weights, bias, dim=0, fan_in_fan_out=fan_in_fan_out)

    @classmethod
    def load_multi(
        cls, 
        config, 
        prefixes: List[Union[str, Tuple]], 
        weights, 
        bias: bool, 
        dim: int, 
        fan_in_fan_out=False
    ):
        weight = weights.get_multi_weights_col(
            prefixes, quantize=config.quantize, dim=dim
        )

        if bias:
            b = weights.get_sharded_list("bias", prefixes, dim=0)
            bias = torch.cat(b, dim=dim)
        else:
            bias = None
        linear = get_linear(weight, bias, config.quantize, fan_in_fan_out=fan_in_fan_out)
        return cls(linear)
    

class TensorParallelAdapterLinear(nn.Module):
    def __init__(self, base_layer, layer_id, process_group):
        super().__init__()
        self.base_layer = base_layer
        self.layer_id = layer_id
        self.process_group = process_group

    def forward_layer_type(
        self,
        result: torch.Tensor,
        input: torch.Tensor,
        adapter_data: AdapterBatchData,
        layer_type: str,
        start_idx: int,
        end_idx: int,
    ) -> torch.Tensor:
        data = adapter_data.data.get(layer_type)

        if has_sgmv() and data is not None and data.can_vectorize(self.process_group):
            if end_idx - start_idx != result.shape[1]:
                proj = torch.zeros_like(result[:, start_idx:end_idx])
            else:
                proj = result

            for r, rank_segments in data.rank_data.items():
                lora_a_ptr = rank_segments.lora_a_ptr
                lora_b_ptr = rank_segments.lora_b_ptr
                if lora_a_ptr is not None and lora_b_ptr is not None:
                    v = lora_a_sgmv_cutlass(
                        input,
                        rank_segments.tmp_shrink,
                        lora_a_ptr,
                        rank_segments.segment_starts,
                        rank_segments.segment_ends,
                        self.layer_id,
                        r // self.process_group.size(),
                    )

                    if self.process_group.size() > 1:
                        v = self.collect_lora_a(v)

                    lora_b_sgmv_cutlass(
                        proj,
                        v,
                        rank_segments.tmp_expand,
                        lora_b_ptr,
                        rank_segments.segment_starts,
                        rank_segments.segment_ends,
                        self.layer_id,
                    )
            
            if end_idx - start_idx != result.shape[1]:
                result[:, start_idx:end_idx] += proj
        else:
            for adapter_index in adapter_data.meta.adapter_set:
                if data is not None and data.has_adapter(adapter_index):
                    adapter_mask = (adapter_data.meta.adapter_indices == adapter_index).to(input.dtype).view(-1, 1)
                    layer_result = self.forward_lora(input, data, adapter_index, adapter_mask)
                    result[:, start_idx:end_idx] += layer_result

        return result
    
    def forward_lora(
        self,
        input: torch.Tensor,
        data: AdapterWeightData,
        adapter_index: int,
        adapter_mask: torch.Tensor,
    ) -> torch.Tensor:
        lora_a = data.lora_a[adapter_index][self.layer_id, :, :]
        lora_a = orient_for_rank(lora_a, data.adapter_index_configs[adapter_index].r)
        a_out = input @ lora_a

        if self.process_group.size() > 1:
            a_out = self.collect_lora_a(a_out)
        
        lora_b = data.lora_b[adapter_index][self.layer_id, :, :]
        result = (a_out @ lora_b) * adapter_mask
        return result

    def collect_lora_a(self, a_out: torch.Tensor) -> torch.Tensor:
        raise NotImplementedError("Implemented in subclasses")
    

class TensorParallelMultiAdapterLinear(TensorParallelAdapterLinear):
    def __init__(self, base_layer, layer_id, layer_names, sizes, process_group):
        super().__init__(base_layer, layer_id, process_group)
        self.layer_names = layer_names
        self.sizes = sizes

    @classmethod
    def load(cls, base_layer, layer_id, layer_names, sizes, process_group):
        return TensorParallelMultiAdapterLinear(
            base_layer, layer_id, layer_names, sizes, process_group
        )
    
    def forward(self, input: torch.Tensor, adapter_data: AdapterBatchData) -> torch.Tensor:
        result = self.base_layer(input)
        
        # handle models like Bloom that have inputs of shape
        # (batch_size, sequence_length, hidden_size)
        # we need to reshape them to (batch_size * sequence_length, hidden_size)
        # for the LoRA computation, then reshape back
        prev_shape = result.shape
        is_3d = len(input.shape) >= 3
        if is_3d:
            input = input.reshape(-1, input.shape[-1])
            result = result.reshape(-1, result.shape[-1])

        offset = 0
        for i, layer_name in enumerate(self.layer_names):
            start_idx = offset // self.process_group.size()

            if self.sizes is not None:
                offset += self.sizes[i]
                end_idx = offset // self.process_group.size()
            else:
                end_idx = result.shape[1]
            
            result = self.forward_layer_type(result, input, adapter_data, layer_name, start_idx, end_idx)
        
        if is_3d:
            result = result.reshape(prev_shape)

        return result

    def collect_lora_a(self, a_out: torch.Tensor) -> torch.Tensor:
        # Tensor parallel implementation of X @ A@B, where A and B are sharded column-wise.
        # We use an all-gather between X@A and (X@A)@B to ensure alignment across ranks.
        #
        # TODO(travis): this is not very efficient as we do an all-gather for every adapter,
        #   instead we could pre-allocate a (B, a, r) tensor for all adapters with the same
        #   rank, compute `a_out` on each, and then slice them into the buffer as shown here:
        #   https://discuss.pytorch.org/t/concatenate-tensors-without-memory-copying/34609
        gathered_tensors = [torch.empty_like(a_out) for _ in range(self.process_group.size())]
        torch.distributed.all_gather(gathered_tensors, a_out)
        return torch.cat(gathered_tensors, dim=1)


class TensorParallelAdapterRowLinear(TensorParallelAdapterLinear):
    def __init__(self, base_layer, layer_id, layer_name, process_group):
        super().__init__(base_layer, layer_id, process_group)
        self.layer_name = layer_name

    @classmethod
    def load(cls, base_layer, layer_id, layer_name, process_group):
        return TensorParallelAdapterRowLinear(base_layer, layer_id, layer_name, process_group)
    
    def forward(self, input: torch.Tensor, adapter_data: AdapterBatchData) -> torch.Tensor:
        result = self.base_layer(input)
        
        # Fused all-gather + all-reduce from S-LoRA paper: https://arxiv.org/abs/2311.03285
        stride = result.shape[-1] // self.process_group.size()
        start_idx = self.process_group.rank() * stride
        end_idx = (self.process_group.rank() + 1) * stride

        self.forward_layer_type(result, input, adapter_data, self.layer_name, start_idx, end_idx)
        return result
    
    def collect_lora_a(self, a_out: torch.Tensor) -> torch.Tensor:
        # Tensor parallel implementation of X @ A@B, where A and B are sharded row-wise.
        # We use an all-reduce between X@A and (X@A)@B to ensure alignment across ranks.
        #
        # TODO(travis): this is not very efficient as we do an all-reduce for every adapter,
        #   instead we could pre-allocate a (B, a, r) tensor for all adapters with the same
        #   rank, compute `a_out` on each, and then slice them into the buffer as shown here:
        #   https://discuss.pytorch.org/t/concatenate-tensors-without-memory-copying/34609
        torch.distributed.all_reduce(a_out, group=self.process_group)
        return a_out
    

class TensorParallelRowLinear(SuperLayer):
    def __init__(self, linear, process_group, all_reduce: bool = True):
        super().__init__(linear)
        self.process_group = process_group
        self.all_reduce = all_reduce

    @classmethod
    def load(
        cls, 
        config, 
        prefix: str, 
        weights, 
        bias: bool, 
        fan_in_fan_out: bool = False,
        all_reduce: bool = True,
    ):
        weight = weights.get_multi_weights_row(prefix, quantize=config.quantize)

        if bias and weights.process_group.rank() == 0:
            # Rank is only on the first rank process
            bias = weights.get_tensor(f"{prefix}.bias")
        else:
            bias = None
        return cls(
            get_linear(weight, bias, config.quantize, fan_in_fan_out=fan_in_fan_out),
            process_group=weights.process_group,
            all_reduce=all_reduce,
        )

    def forward(self, input: torch.Tensor) -> torch.Tensor:
        out = super().forward(input)
        if self.process_group.size() > 1 and self.all_reduce:
            torch.distributed.all_reduce(out, group=self.process_group)
        return out


class TensorParallelEmbedding(nn.Module):
    def __init__(self, prefix: str, weights, reduce=True):
        super().__init__()
        weight = weights.get_partial_sharded(f"{prefix}.weight", dim=0)
        num_embeddings = weights.get_shape(f"{prefix}.weight")[0]

        process_group = weights.process_group

        world_size = process_group.size()
        rank = process_group.rank()

        block_size = num_embeddings // world_size
        self.min_id = rank * block_size
        self.max_id = min(num_embeddings, (rank + 1) * block_size)
        self.null_idx = block_size
        self.process_group = weights.process_group
        self.reduce = reduce

        """Additional 0 entry used for masking"""
        self.weight = nn.Parameter(F.pad(weight, (0, 0, 0, 1)))

    def forward(self, input: torch.Tensor) -> torch.Tensor:
        # default all out of bounds values to `self.null_idx` that will then be mapped to 0
        # translate for [0, self.max_id - self.min_id[
        input = torch.where(
            (self.min_id > input) | (input >= self.max_id),
            self.null_idx,
            input - self.min_id,
        )
        out = torch.nn.functional.embedding(input, self.weight)
        if self.reduce and self.process_group.size() > 1:
            torch.distributed.all_reduce(out, group=self.process_group)
        return out


try:
    import dropout_layer_norm

    class FastLayerNorm(nn.LayerNorm):
        def forward(self, hidden_states, residual=None):
            if hidden_states.shape[-1] > 8192:
                if residual is not None:
                    hidden_states += residual
                residual = hidden_states

                return super(FastLayerNorm, self).forward(hidden_states), residual
            else:
                (
                    normed_hidden_states,
                    residual,
                    *rest,
                ) = dropout_layer_norm.dropout_add_ln_fwd(
                    hidden_states,
                    residual,
                    self.weight,
                    self.bias,
                    None,
                    None,
                    None,
                    None,
                    0.0,
                    self.eps,
                    1.0,
                    0,
                    None,
                    False,
                    False,
                )
                if residual is None:
                    residual = hidden_states

                return normed_hidden_states, residual

except ImportError:
    pass


try:
    from flash_attn.layers.rotary import RotaryEmbedding
    import rotary_emb

    def _create_inv_freq(dim, base, device):
        inv_freq = 1.0 / (
            base ** (torch.arange(0, dim, 2, device=device, dtype=torch.float32) / dim)
        )
        return inv_freq

    def _get_rope_config(config):
        if os.getenv("ROPE_SCALING", None) is not None:
            rope_scaling = {
                "type": os.environ["ROPE_SCALING"],
                "factor": float(os.environ["ROPE_FACTOR"]),
            }
            return rope_scaling
        return getattr(config, "rope_scaling", None)

    class PositionRotaryEmbedding(nn.Module):
        def __init__(self, inv_freq, scaling_factor, max_position_embeddings, device, dtype):
            super().__init__()
            self.inv_freq = inv_freq
            self._seq_len_cached = 0
            self._cos_cached = None
            self._sin_cached = None
            self._cos_k_cached = None
            self._sin_k_cached = None
            self.scaling_factor = scaling_factor
            self.dynamic_args = None
            self._update_cos_sin_cache(dtype, device, max_position_embeddings)

        @classmethod
        def static(cls, config, dim, base, device, dtype):
            inv_freq = _create_inv_freq(dim, base, device)
            scaling_factor = None
            rope_scaling = _get_rope_config(config)
            if rope_scaling is not None:
                rope_scaling = rope_scaling.copy()
                scaling_factor = rope_scaling["factor"]
                rope_type = rope_scaling.pop("type")
                if rope_type == "linear":
                    pass
                elif rope_type == "dynamic":
                    return DynamicPositionRotaryEmbedding(
                        dim=dim,
                        max_position_embeddings=config.max_position_embeddings,
                        base=base,
                        device=inv_freq.device,
                        scaling_factor=scaling_factor,
                    )
                elif rope_type == "yarn":
                    return YarnPositionRotaryEmbedding(
                        dim=dim,
                        max_position_embeddings=config.max_position_embeddings,
                        base=base,
                        device=inv_freq.device,
                        **rope_scaling,
                    )
                else:
                    raise NotImplementedError(
                        f"rope scaling type {rope_type} is not implemented or invalid"
                    )
            return cls(inv_freq, scaling_factor, config.max_position_embeddings, device, dtype)

        @classmethod
        def load(cls, config, prefix, weights):
            # XXX: Always load this in float32 !
            dtype = weights.dtype
            weights.dtype = torch.float32
            inv_freq = weights.get_tensor(f"{prefix}.inv_freq")
            weights.dtype = dtype

            scaling_factor = None
            rope_scaling = _get_rope_config(config)
            if rope_scaling is not None:
                rope_scaling = rope_scaling.copy()
                scaling_factor = rope_scaling["factor"]
                rope_type = rope_scaling.pop("type")
                if rope_type == "linear":
                    pass
                elif rope_type == "dynamic":
                    return DynamicPositionRotaryEmbedding(
                        dim=2 * inv_freq.shape[0],
                        max_position_embeddings=config.max_position_embeddings,
                        base=10000.0,
                        device=inv_freq.device,
                        scaling_factor=scaling_factor,
                    )
                elif rope_type == "yarn":
                    return YarnPositionRotaryEmbedding(
                        dim=2 * inv_freq.shape[0],
                        max_position_embeddings=config.max_position_embeddings,
                        base=10000.0,
                        device=inv_freq.device,
                        **rope_scaling,
                    )
                else:
                    raise NotImplementedError(
                        f"rope scaling type {rope_type} is not implemented or invalid"
                    )
            return cls(inv_freq, scaling_factor)

        def _update_cos_sin_cache(self, dtype, device, seqlen):
            # Reset the tables if the sequence length has changed,
            # or if we're on a new device (possibly due to tracing for instance)
            if (
                seqlen > self._seq_len_cached
                or self._cos_cached.device != device
                or self._cos_cached.dtype != dtype
            ):
                self._seq_len_cached = seqlen
                t = torch.arange(seqlen, device=device, dtype=self.inv_freq.dtype)
                if self.scaling_factor is not None:
                    t /= self.scaling_factor
                # Don't do einsum, it converts fp32 to fp16
                # freqs = torch.einsum("i,j->ij", t, self.inv_freq)

                freqs = torch.outer(t, self.inv_freq.to(device=t.device))
                self._cos_cached = torch.cos(freqs).to(dtype)
                self._sin_cached = torch.sin(freqs).to(dtype)

        def get_cos_sin(
            self, position_ids: torch.Tensor, max_s: int, dtype: torch.dtype
        ):
            """
            Return cos and sin for the asked position ids
            """
            cos = torch.index_select(self._cos_cached, 0, position_ids)
            sin = torch.index_select(self._sin_cached, 0, position_ids)
            return cos.unsqueeze(1), sin.unsqueeze(1)

        def forward(self, x: torch.Tensor, cos: torch.Tensor, sin: torch.Tensor):
            rotary_dim = cos.shape[-1]
            x1 = x[..., :rotary_dim]
            x2 = x[..., rotary_dim : 2 * rotary_dim]

            rotary_emb.apply_rotary(x1, x2, cos, sin, x1, x2, False)
            return x

    class DynamicPositionRotaryEmbedding(PositionRotaryEmbedding):
        def __init__(self, dim, max_position_embeddings, base, device, scaling_factor):
            inv_freq = _create_inv_freq(dim, base, device)
            super().__init__(inv_freq, scaling_factor)
            self.dim = dim
            self.max_position_embeddings = max_position_embeddings
            self.base = base

        def _update_cos_sin_cache(self, dtype, device, seqlen):
            # Reset the tables if the sequence length has changed,
            # or if we're on a new device (possibly due to tracing for instance)
            if (
                seqlen > self._seq_len_cached
                or self._cos_cached.device != device
                or self._cos_cached.dtype != dtype
            ):
                if seqlen > self.max_position_embeddings:
                    newbase = self.base * (
                        (self.scaling_factor * seqlen / self.max_position_embeddings)
                        - (self.scaling_factor - 1)
                    ) ** (self.dim / (self.dim - 2))
                    self.inv_freq = _create_inv_freq(
                        self.dim, newbase, self.inv_freq.device
                    )
                self._seq_len_cached = seqlen
                t = torch.arange(seqlen, device=device, dtype=self.inv_freq.dtype)
                # Don't do einsum, it converts fp32 to fp16
                # freqs = torch.einsum("i,j->ij", t, self.inv_freq)

                freqs = torch.outer(t, self.inv_freq.to(device=t.device))
                self._cos_cached = torch.cos(freqs).to(dtype)
                self._sin_cached = torch.sin(freqs).to(dtype)

    class YarnPositionRotaryEmbedding(PositionRotaryEmbedding):
        """https://github.com/jquesnelle/yarn/blob/master/scaled_rope/LlamaYaRNScaledRotaryEmbedding.py"""

        def __init__(
            self,
            dim, 
            max_position_embeddings=2048, 
            base=10000, 
            factor=1, 
            original_max_position_embeddings=2048, 
            extrapolation_factor=1, 
            attn_factor=1, 
            beta_fast=32, 
            beta_slow=1,
            finetuned=True,
            device=None,
        ):
            super().__init__(_create_inv_freq(dim, base, device), factor)
            self.dim = dim
            self.max_position_embeddings = max_position_embeddings
            self.base = base
            self.original_max_position_embeddings = original_max_position_embeddings
            self.extrapolation_factor = extrapolation_factor
            self.attn_factor = attn_factor
            self.beta_fast = beta_fast
            self.beta_slow = beta_slow
            self.finetuned = finetuned

            self.yarn(device)

        def _update_cos_sin_cache(self, dtype, device, seqlen):
            if (
                seqlen > self._seq_len_cached
                or self._cos_cached.device != device
                or self._cos_cached.dtype != dtype
            ):
                self._seq_len_cached = seqlen

                t = torch.arange(self._seq_len_cached, device=device, dtype=self.inv_freq.dtype)
                freqs = torch.outer(t, self.inv_freq.to(device=t.device))

                self._cos_cached = (torch.cos(freqs) * self.mscale).to(dtype)
                self._sin_cached = (torch.sin(freqs) * self.mscale).to(dtype)
        
        def yarn(self, device):
            pos_freqs = self.base ** (torch.arange(0, self.dim, 2).float().to(device) / self.dim)
            inv_freq_extrapolation = 1.0 / pos_freqs
            inv_freq_interpolation = 1.0 / (self.scaling_factor * pos_freqs)

            low, high = find_correction_range(self.beta_fast, self.beta_slow, self.dim, self.base, self.original_max_position_embeddings)
            inv_freq_mask = (1 - linear_ramp_mask(low, high, self.dim // 2).float().to(device)) * self.extrapolation_factor # Get n-d rotational scaling corrected for extrapolation
            inv_freq = inv_freq_interpolation * (1 - inv_freq_mask) + inv_freq_extrapolation * inv_freq_mask

            self.inv_freq = inv_freq
            self.mscale = float(get_mscale(self.scaling_factor) * self.attn_factor) # Get n-d magnitude scaling corrected for interpolation

    # Inverse dim formula to find dim based on number of rotations
    def find_correction_dim(num_rotations, dim, base=10000, max_position_embeddings=2048):
        return (dim * math.log(max_position_embeddings/(num_rotations * 2 * math.pi)))/(2 * math.log(base))

    # Find dim range bounds based on rotations
    def find_correction_range(low_rot, high_rot, dim, base=10000, max_position_embeddings=2048):
        low = math.floor(find_correction_dim(
            low_rot, dim, base, max_position_embeddings))
        high = math.ceil(find_correction_dim(
            high_rot, dim, base, max_position_embeddings))
        return max(low, 0), min(high, dim-1)  # Clamp values just in case

    def linear_ramp_mask(min, max, dim):
        if min == max:
            max += 0.001  # Prevent singularity

        linear_func = (torch.arange(dim, dtype=torch.float32) - min) / (max - min)
        ramp_func = torch.clamp(linear_func, 0, 1)
        return ramp_func

    def get_mscale(scale=1):
        if scale <= 1:
            return 1.0
        return 0.1 * math.log(scale) + 1.0

except ImportError:
    pass<|MERGE_RESOLUTION|>--- conflicted
+++ resolved
@@ -21,7 +21,6 @@
 except ImportError:
     HAS_AWQ = False
 
-<<<<<<< HEAD
 HAS_EETQ = False
 try:
     from EETQ import quant_weights, w8_a16_gemm
@@ -29,7 +28,7 @@
     HAS_EETQ = True
 except ImportError:
     pass
-=======
+
 HAS_HQQ = True
 try:
     from hqq.core.quantize import BaseQuantizeConfig, HQQLinear
@@ -40,7 +39,6 @@
             return self.W_q
 except ImportError:
     HAS_HQQ = False
->>>>>>> c178802a
 
 from accelerate import init_empty_weights
 

import os
import time
from datetime import timedelta
from typing import TYPE_CHECKING, Optional, List, Any, Tuple

from loguru import logger
from pathlib import Path
import boto3
from botocore.config import Config
from huggingface_hub.constants import HUGGINGFACE_HUB_CACHE

from huggingface_hub.utils import (
    LocalEntryNotFoundError,
    EntryNotFoundError,
)

from .source import BaseModelSource, try_to_load_from_cache

if TYPE_CHECKING:
    from boto3.resources.factory.s3 import Bucket


S3_PREFIX = "s3://"


def _get_bucket_and_model_id(model_id: str) -> Tuple[str, str]:
    if model_id.startswith(S3_PREFIX):
        model_id_no_protocol = model_id[len(S3_PREFIX) :]
        if "/" not in model_id_no_protocol:
            raise ValueError(
                f"Invalid model_id {model_id}. "
                f"model_id should be of the form `s3://bucket_name/model_id`"
            )
        bucket_name, model_id = model_id_no_protocol.split("/", 1)
        return bucket_name, model_id
    
    bucket = os.getenv("PREDIBASE_MODEL_BUCKET")
    if not bucket:
        # assume that the id preceding the first slash is the bucket name
        if "/" not in model_id:
            raise ValueError(
                f"Invalid model_id {model_id}. "
                f"model_id should be of the form `bucket_name/model_id` "
                f"if PREDIBASE_MODEL_BUCKET environment variable is not set"
            )
        
        bucket_name, model_id = model_id.split("/", 1)
        return bucket_name, model_id
    
    return bucket, model_id
    

def _get_bucket_resource(bucket_name: str) -> "Bucket":
    """Get the s3 client"""
    config = Config(
        retries=dict(
            max_attempts=5,
            mode="standard",
        )
    )
<<<<<<< HEAD
    s3 = boto3.resource("s3", config=config)
    bucket = os.getenv("PREDIBASE_MODEL_BUCKET")
    if not bucket:
        raise ValueError("PREDIBASE_MODEL_BUCKET environment variable is not set")
    return s3.Bucket(bucket)
=======

    R2_ACCOUNT_ID = os.environ.get("R2_ACCOUNT_ID", None)
    if R2_ACCOUNT_ID:
        s3 = boto3.resource('s3', 
            endpoint_url = f'https://{R2_ACCOUNT_ID}.r2.cloudflarestorage.com',
            config=config
           )
        return s3.Bucket(bucket_name)
    else:
        s3 = boto3.resource('s3', config=config)
        return s3.Bucket(bucket_name)
>>>>>>> 043fbfaf


def get_s3_model_local_dir(model_id: str):
    object_id = model_id.replace("/", "--")
    repo_cache = Path(HUGGINGFACE_HUB_CACHE) / f"models--{object_id}" / "snapshots"
    return repo_cache


def weight_s3_files(
    bucket: Any, model_id: str, extension: str = ".safetensors"
) -> List[str]:
    """Get the weights filenames from s3"""
    model_files = bucket.objects.filter(Prefix=model_id)
    filenames = [
        f.key.removeprefix(model_id).lstrip("/")
        for f in model_files
        if f.key.endswith(extension)
    ]
    if not filenames:
        raise EntryNotFoundError(
            f"No {extension} weights found for model {model_id}",
            None,
        )
    return filenames


def download_files_from_s3(
    bucket: Any,
    filenames: List[str],
    model_id: str,
    revision: str = "",
) -> List[Path]:
    """Download the safetensors files from the s3"""

    def download_file(filename):
        repo_cache = get_s3_model_local_dir(model_id)
        local_file = try_to_load_from_cache(repo_cache, revision, filename)
        if local_file is not None:
            logger.info(f"File {filename} already present in cache.")
            return Path(local_file)
        logger.info(f"Download file: {filename}")
        start_time = time.time()
        local_file_path = get_s3_model_local_dir(model_id) / filename
        # ensure cache dir exists and create it if needed
        local_file_path.parent.mkdir(parents=True, exist_ok=True)
        model_id_path = Path(model_id)
        bucket_file_name = model_id_path / filename
        logger.info(f"Downloading file {bucket_file_name} to {local_file_path}")
        bucket.download_file(str(bucket_file_name), str(local_file_path))
        # TODO: add support for revision
        logger.info(
            f"Downloaded {local_file_path} in {timedelta(seconds=int(time.time() - start_time))}."
        )
        if not local_file_path.is_file():
            raise FileNotFoundError(f"File {local_file_path} not found")
        return local_file_path

    start_time = time.time()
    files = []
    for i, filename in enumerate(filenames):
        # TODO: clean up name creation logic
        if not filename:
            continue
        file = download_file(filename)

        elapsed = timedelta(seconds=int(time.time() - start_time))
        remaining = len(filenames) - (i + 1)
        eta = (elapsed / (i + 1)) * remaining if remaining > 0 else 0

        logger.info(f"Download: [{i + 1}/{len(filenames)}] -- ETA: {eta}")
        files.append(file)

    return files


def weight_files_s3(
    bucket: Any, model_id: str, revision: str = "", extension: str = ".safetensors"
) -> List[Path]:
    """Get the local files"""
    # Local model
    local_path = get_s3_model_local_dir(model_id)
    if local_path.exists() and local_path.is_dir():
        local_files = list(local_path.glob(f"*{extension}"))
        if not local_files:
            raise FileNotFoundError(
                f"No local weights found in {model_id} with extension {extension}"
            )
        return local_files

    try:
        filenames = weight_s3_files(bucket, model_id, extension)
    except EntryNotFoundError as e:
        if extension != ".safetensors":
            raise e
        # Try to see if there are pytorch weights
        pt_filenames = weight_s3_files(bucket, model_id, extension=".bin")
        # Change pytorch extension to safetensors extension
        # It is possible that we have safetensors weights locally even though they are not on the
        # hub if we converted weights locally without pushing them
        filenames = [
            f"{Path(f).stem.lstrip('pytorch_')}.safetensors" for f in pt_filenames
        ]

    repo_cache = get_s3_model_local_dir(model_id)
    files = []
    for filename in filenames:
        cache_file = try_to_load_from_cache(repo_cache, revision, filename)
        if cache_file is None:
            raise LocalEntryNotFoundError(
                f"File {filename} of model {model_id} not found in "
                f"{HUGGINGFACE_HUB_CACHE}. "
                f"Please run `lorax-server download-weights {model_id}` first."
            )
        files.append(cache_file)

    return files


def download_model_from_s3(bucket: Any, model_id: str, extension: str = ".safetensors"):
    model_files = bucket.objects.filter(Prefix=model_id)
    # ensure that only one model is retrieved by filtering on the first dir of the path
    total_models = set([Path(f.key).parts[0] for f in model_files])
    if len(total_models) > 1:
        raise ValueError(f"Multiple models found for model_id {model_id}")

    # need to filter out the empty name
    filenames = [f.key.removeprefix(model_id).lstrip("/") for f in model_files]
    logger.info(filenames)
    download_files_from_s3(bucket, filenames, model_id)
    logger.info(f"Downloaded {len(filenames)} files")
    logger.info(
        f"Contents of the cache folder: {os.listdir(get_s3_model_local_dir(model_id))}"
    )

    # Raise an error if none of the files we downloaded have the correct extension
    filenames_with_extension = [f for f in model_files if f.key.endswith(extension)]
    if not filenames_with_extension:
        raise EntryNotFoundError(
            f"No {extension} weights found for model {model_id}",
            None,
        )


class S3ModelSource(BaseModelSource):
    def __init__(
        self,
        model_id: str,
        revision: Optional[str] = "",
        extension: str = ".safetensors",
    ):
        if len(model_id) < 5:
            raise ValueError(f"model_id '{model_id}' is too short for prefix filtering")

        # TODO: add support for revisions of the same model
        bucket, model_id = _get_bucket_and_model_id(model_id)
        self.model_id = model_id
        self.revision = revision
        self.extension = extension
        self.bucket = _get_bucket_resource(bucket)

    def remote_weight_files(self, extension: str = None):
        extension = extension or self.extension
        return weight_s3_files(self.bucket, self.model_id, extension)

    def weight_files(self, extension: str = None):
        extension = extension or self.extension
        return weight_files_s3(self.bucket, self.model_id, self.revision, extension)

    def download_weights(self, filenames: List[str]):
        return download_files_from_s3(
            self.bucket, filenames, self.model_id, self.revision
        )

    def download_model_assets(self):
        return download_model_from_s3(self.bucket, self.model_id, self.extension)

    def get_local_path(self, model_id: str):
        return get_s3_model_local_dir(model_id)<|MERGE_RESOLUTION|>--- conflicted
+++ resolved
@@ -58,13 +58,7 @@
             mode="standard",
         )
     )
-<<<<<<< HEAD
-    s3 = boto3.resource("s3", config=config)
-    bucket = os.getenv("PREDIBASE_MODEL_BUCKET")
-    if not bucket:
-        raise ValueError("PREDIBASE_MODEL_BUCKET environment variable is not set")
-    return s3.Bucket(bucket)
-=======
+
 
     R2_ACCOUNT_ID = os.environ.get("R2_ACCOUNT_ID", None)
     if R2_ACCOUNT_ID:
@@ -76,7 +70,6 @@
     else:
         s3 = boto3.resource('s3', config=config)
         return s3.Bucket(bucket_name)
->>>>>>> 043fbfaf
 
 
 def get_s3_model_local_dir(model_id: str):

--- conflicted
+++ resolved
@@ -157,16 +157,7 @@
 
 
 class HubModelSource(BaseModelSource):
-<<<<<<< HEAD
-    def __init__(
-        self,
-        model_id: str,
-        revision: Optional[str] = None,
-        extension: str = ".safetensors",
-    ):
-=======
     def __init__(self, model_id: str, revision: Optional[str] = None, extension: str = ".safetensors", api_token: Optional[str] = None):
->>>>>>> 043fbfaf
         self.model_id = model_id
         self.revision = revision
         self.extension = extension

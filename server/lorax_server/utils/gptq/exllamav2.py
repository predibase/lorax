--- conflicted
+++ resolved
@@ -25,20 +25,7 @@
     gemm_half_q_half(x, q_handle, output, force_cuda)
     return output.view(output_shape)
 
-<<<<<<< HEAD
-
-def ext_make_q_matrix(w: dict, temp_dq, key: str = None):
-    """
-    Create Q matrix
-    """
-    # EXL2
-    # won't work as the moment because the tensors are not the same.
-    if "q_weight" in w:
-        w["q_scale_max"] /= 256
-        w["q_perm"] = w["q_perm"].short()
-        w["q_invperm"] = w["q_invperm"].short()
-        return make_q_matrix(
-=======
+
 def make_group_map(q_groups, num_qrows):
     # Convert q_groups to a list
     gr = q_groups.tolist()
@@ -101,31 +88,19 @@
 
         # Create Q matrix for EXL2
         q_matrix = make_q_matrix(
->>>>>>> 043fbfaf
             w["q_weight"],
             w["q_perm"],
             w["q_invperm"],
             w["q_scale"],
             w["q_scale_max"],
             w["q_groups"],
-<<<<<<< HEAD
-=======
             w["q_group_map"],
->>>>>>> 043fbfaf
             none_tensor,
             none_tensor,
             none_tensor,
             temp_dq,
         )
-<<<<<<< HEAD
-    # GPTQ
-    elif "qweight" in w:
-        if w["scales"].dtype == torch.float:
-            w["scales"] = w["scales"].half()
-
-        # GPTQ with g_idx (act_order)
-        if w.get("g_idx", None) is not None and not (w["g_idx"] == 0).all().item():
-=======
+
         return q_matrix
 
     # Check if 'qweight' is in the dictionary
@@ -144,66 +119,49 @@
 
         if g_idx_exists_and_not_all_zeros:
             # Create 'q_perm' and 'q_invperm'
->>>>>>> 043fbfaf
             w["q_perm"] = torch.empty(
                 (w["qweight"].shape[0] * 8,),
                 dtype=torch.short,
                 device=w["qweight"].device,
             )
             w["q_invperm"] = torch.empty_like(w["q_perm"])
-<<<<<<< HEAD
-            # make_q4 segfaults if g_idx is not on cpu in the act-order case. In the non act-order case, None needs to be passed for g_idx.
-            return make_q_matrix(
-=======
+
 
             # Create Q matrix for GPTQ with 'g_idx'
             q_matrix = make_q_matrix(
->>>>>>> 043fbfaf
                 w["qweight"],
                 w["q_perm"],
                 w["q_invperm"],
                 none_tensor,
                 none_tensor,
                 none_tensor,
-<<<<<<< HEAD
-=======
-                none_tensor,
->>>>>>> 043fbfaf
+
+                none_tensor,
                 w["qzeros"],
                 w["scales"],
                 w["g_idx"].cpu(),
                 temp_dq,
             )
-<<<<<<< HEAD
-        # GPTQ without g_idx
-        else:
-            return make_q_matrix(
-=======
+
             return q_matrix
 
         else:
             # Create Q matrix for GPTQ without 'g_idx'
             q_matrix = make_q_matrix(
->>>>>>> 043fbfaf
                 w["qweight"],
                 none_tensor,
                 none_tensor,
                 none_tensor,
                 none_tensor,
                 none_tensor,
-<<<<<<< HEAD
-=======
-                none_tensor,
->>>>>>> 043fbfaf
+                none_tensor,
                 w["qzeros"],
                 w["scales"],
                 none_tensor,
                 temp_dq,
             )
-<<<<<<< HEAD
-=======
+
             return q_matrix
->>>>>>> 043fbfaf
 
 
 DEVICE = None

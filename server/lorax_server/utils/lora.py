--- conflicted
+++ resolved
@@ -85,14 +85,10 @@
         adapter_config: LoraConfig,
     ):
         # [num_layers, hidden_size, r]
-<<<<<<< HEAD
-        weights_a = [orient_for_rank(w, adapter_config.r) for w in weights_a]
-=======
         weights_a = [
             orient_for_rank(w, adapter_config.r).contiguous()
             for w in weights_a
         ]
->>>>>>> 9ae65b35
         self.weights_a = torch.stack(weights_a)
 
         # [num_layers, r, hidden_size]

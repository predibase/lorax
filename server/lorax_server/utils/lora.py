--- conflicted
+++ resolved
@@ -6,11 +6,8 @@
 from peft import LoraConfig
 from torch.distributed import ProcessGroup
 
-<<<<<<< HEAD
-from lorax_server.utils.sgmv import MIN_SGMV_RANK, orient_for_rank
-=======
+
 from lorax_server.utils.sgmv import MIN_SGMV_RANK, get_tmp_tensors, orient_for_rank
->>>>>>> 043fbfaf
 
 
 # Constants

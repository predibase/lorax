--- conflicted
+++ resolved
@@ -3,12 +3,9 @@
 from functools import lru_cache
 from typing import TYPE_CHECKING, Set, Tuple, Union
 
-<<<<<<< HEAD
 import torch
+from loguru import logger
 from safetensors import safe_open
-=======
-from loguru import logger
->>>>>>> e594ce04
 from safetensors.torch import load_file
 from transformers import AutoConfig, AutoTokenizer, PreTrainedTokenizer
 
@@ -179,7 +176,6 @@
     return module_map, adapter_config, adapter_weight_names, adapter_tokenizer
 
 
-<<<<<<< HEAD
 def load_module_weight(name: str, module: Union[torch.Tensor, str], device, dtype):
     if isinstance(module, torch.Tensor):
         return module.to(device, dtype)
@@ -193,7 +189,8 @@
     # module would be just the filename if lazy loading happened before
     with safe_open(module, framework="pt", device=device) as f:
         return f.get_tensor(name).to(dtype)
-=======
+
+
 def download_adapter(
     request: generate_pb2.DownloadAdapterRequest, model: "Model"
 ) -> generate_pb2.DownloadAdapterResponse:
@@ -257,5 +254,4 @@
     elif adapter_source == PBASE:
         return generate_pb2.AdapterSource.PBASE
     else:
-        raise ValueError(f"Unknown adapter source {adapter_source}")
->>>>>>> e594ce04
+        raise ValueError(f"Unknown adapter source {adapter_source}")
from dataclasses import dataclass
import os
from collections import defaultdict
from functools import lru_cache
from pathlib import Path
from typing import TYPE_CHECKING, List, Dict, Set, Tuple
import warnings

import torch
from huggingface_hub.constants import HUGGINGFACE_HUB_CACHE
from loguru import logger
from peft.utils import transpose
from safetensors.torch import load_file, save_file
from transformers import AutoConfig, AutoTokenizer, PreTrainedTokenizer
from tqdm import tqdm
from filelock import FileLock

from lorax_server.pb import generate_pb2
from lorax_server.utils.sources import get_model_source, get_config_path, weight_files
from lorax_server.utils.merges.strategies import merge_adapters
from lorax_server.adapters.lora import get_scaling_factor

if TYPE_CHECKING:
    from lorax_server.adapters.config import AdapterConfig, ModuleMap    


BASE_MODEL_ADAPTER_ID = "__base_model__"


@dataclass
class AdapterParametersContainer:
    adapter_parameters: generate_pb2.AdapterParameters
    adapter_source: str
    adapter_index: int
    
    def __hash__(self) -> int:
        return self.adapter_index


def is_base_model(adapter_parameters: generate_pb2.AdapterParameters) -> bool:
    if len(adapter_parameters.adapter_ids) != 1:
        return False
    return adapter_parameters.adapter_ids[0] == BASE_MODEL_ADAPTER_ID


def load_and_merge_adapters(
    model_id: str,
    adapter_parameters: generate_pb2.AdapterParameters,
    adapter_source: str,
    adapter_index: int,
    weight_names: Tuple[str],
    api_token: str,
) -> Tuple["ModuleMap", "AdapterConfig", Set[str], PreTrainedTokenizer]:
    if len(adapter_parameters.adapter_ids) == 1:
        return load_module_map(
            model_id, adapter_parameters.adapter_ids[0], adapter_source, weight_names, api_token
        )

    adapter_params = AdapterParametersContainer(adapter_parameters, adapter_source, adapter_index)
    return _load_and_merge(model_id, adapter_params, weight_names, api_token)


@lru_cache(maxsize=32)
def _load_and_merge(
    model_id: str,
    adapter_params: AdapterParametersContainer,
    weight_names: Tuple[str],
    api_token: str,
) -> Tuple["ModuleMap", "AdapterConfig", Set[str], PreTrainedTokenizer]:
    params = adapter_params.adapter_parameters
    
    adapters_to_merge = []
    merged_weight_names = set()
    tokenizer = None
    for adapter_id in params.adapter_ids:
        if adapter_id == BASE_MODEL_ADAPTER_ID:
            raise ValueError("Base model adapter cannot be merged.")
        
        module_map, adapter_config, adapter_weight_names, adapter_tokenizer = load_module_map(
            model_id, adapter_id, adapter_params.adapter_source, weight_names, api_token,
        )
        
        adapters_to_merge.append((module_map, adapter_config))
        merged_weight_names = merged_weight_names.union(adapter_weight_names)
        if tokenizer is None:
            tokenizer = adapter_tokenizer

    if len(adapters_to_merge) == 0:
        raise ValueError("No adapters to merge.")
    
    module_map, adapter_config = merge_adapters(adapters_to_merge, params)
    return module_map, adapter_config, merged_weight_names, tokenizer


def check_architectures(model_id: str, adapter_id: str, adapter_config: "AdapterConfig", api_token: str):
    try:
        expected_config = AutoConfig.from_pretrained(model_id, token=api_token)
        model_config = AutoConfig.from_pretrained(adapter_config.base_model_name_or_path, token=api_token)
    except Exception as e:
        warnings.warn(
            f"Unable to check architecture compatibility for adapter '{adapter_id}' "
            f"against model '{model_id}'. Assuming they are compatible. Error: {e}")
        return
    
    if model_config.architectures == expected_config.architectures:
        warnings.warn(
            f"Adapter '{adapter_id}' was not trained on base model '{model_id}'. "
            f"If you encounter issues, use --model-id '{adapter_config.base_model_name_or_path}' instead."
        )
    else:
        # TODO(travis): revisit this when we support clasification heads which will not use CausalLM
        raise ValueError(f"Adapter '{adapter_id}' is not compatible with model '{model_id}'. "
                         f"Architectures differ: {model_config.architectures} != {expected_config.architectures}. "
                         f"Use --model-id '{adapter_config.base_model_name_or_path}' instead.")


@lru_cache(maxsize=128)
def load_module_map(
    model_id: str,
    adapter_id: str,
    adapter_source: str,
    weight_names: Tuple[str],
    api_token: str,
) -> Tuple["ModuleMap", "AdapterConfig", Set[str], PreTrainedTokenizer]:
    # TODO(geoffrey): refactor this and merge parts of this function with
    # lorax_server/utils/adapter.py::create_merged_weight_files       
    source = get_model_source(adapter_source, adapter_id, extension=".safetensors", api_token=api_token)
    config_path = get_config_path(adapter_id, adapter_source)
    adapter_config = source.load_config()
    if adapter_config.base_model_name_or_path != model_id:
        check_architectures(model_id, adapter_id, adapter_config, api_token)

    try:
        adapter_tokenizer = AutoTokenizer.from_pretrained(config_path, token=api_token)
    except Exception:
        # Adapter does not have a tokenizer, so fallback to base model tokenizer
        adapter_tokenizer = None
    
    # load adapter weights from all shards (should have relatively small memory footprint)
    adapter_filenames = source.weight_files()
    adapter_weights = {}
    for filename in adapter_filenames:
        adapter_weights.update(load_file(filename))
        
    # map the model weights to the relevant adapter weights (LoRA A and B matrices)
    module_map, adapter_weight_names = adapter_config.map_weights_for_model(adapter_weights, weight_names)
    return module_map, adapter_config, adapter_weight_names, adapter_tokenizer


def compute_delta_weight(
    lora_A: torch.Tensor, 
    lora_B: torch.Tensor, 
    fan_in_fan_out: bool, 
    alpha: float, 
    r: float,
    uses_rslora: bool = False
) -> torch.Tensor:
    """Computes the delta weight for a Linear layer given A and B LoRA matrices.

    TODO: add logic for other module types beyond Linear layers.

    Reference: https://github.com/huggingface/peft/blob/v0.4.0/src/peft/tuners/lora.py#L799-L806
    """
    scaling = get_scaling_factor(alpha, r, uses_rslora=uses_rslora)
    delta_weight = transpose(lora_B @ lora_A, fan_in_fan_out) * scaling
    return delta_weight


def merge_adapter_weights(
    model_weights: Dict[str, torch.Tensor], 
    adapter_weights: Dict[str, torch.Tensor], 
    adapter_config: "AdapterConfig"
) -> Tuple[Dict[str, torch.Tensor], Set[str]]:
    """
    Merges the adapter weights into the model weights.

    Args:
        model_weights (Dict[str, torch.Tensor]): The weights of the base model.
        adapter_weights (Dict[str, torch.Tensor]): The weights of the adapters.
        adapter_config (AdapterConfig): The configuration for the adapter.

    Returns:
        Tuple[Dict[str, torch.Tensor], Set[str]]: A tuple containing the merged weights and the set of processed adapter weight names.
    """
<<<<<<< HEAD
    from lorax_server.adapters.config import LoraConfig
=======
    from lorax_server.adapters.lora import LoraConfig
>>>>>>> e4bad4da

    if not isinstance(adapter_config, LoraConfig):
        raise ValueError(f"Unsupported adapter config type: {type(adapter_config)}")
    
    module_mapping = defaultdict(dict)
    processed_adapter_weight_names = set()

    # map the original tensor names to their adapter counterparts
    for weight_name in model_weights:
        end_idx = weight_name.rfind(".weight")
        key = weight_name[:end_idx]
        for adapter_weight_name in adapter_weights:
            if key in adapter_weight_name:
                # example value: 'base_model.model.model.layers.10.self_attn.v_proj.lora_B.weight'
                # matrix_type gets the second to last element in the module name, i.e. 'lora_B'
                matrix_type = adapter_weight_name.split(".")[-2]
                module_mapping[weight_name][matrix_type] = adapter_weight_name
                processed_adapter_weight_names.add(adapter_weight_name)

    # merge adapter weights into model weights
    merged_weights = {}
    for weight_name, adapter_weight_names in tqdm(
        module_mapping.items(), desc="Merging adapter weights", total=len(module_mapping)):

        # TODO: support adapter types beyond LoRA
        # TODO: put this on GPU if it is available. This should greatly speedup compute_delta_weight
        lora_A = adapter_weights[adapter_weight_names["lora_A"]]
        lora_B = adapter_weights[adapter_weight_names["lora_B"]]
        delta_weight = compute_delta_weight(
            lora_A,
            lora_B,
            adapter_config.fan_in_fan_out,
            adapter_config.lora_alpha,
            adapter_config.r,
            uses_rslora=adapter_config.use_rslora,
        )

        # transpose delta weight if necessary
        # TODO(geoffrey): I believe this is required when using Conv1D layers (gpt2).
        # We can likely take this out once we've switched to using Linear layers.
        if (delta_weight.shape != model_weights[weight_name].shape and 
            delta_weight.T.shape == model_weights[weight_name].shape):
            delta_weight = delta_weight.T
        merged_weights[weight_name] = model_weights[weight_name] + delta_weight
    return merged_weights, processed_adapter_weight_names


def create_merged_weight_files(
    adapter_id: str, 
    model_id: str,
    model_weight_filenames: List[Path],
    adapter_source: str = "hub",
) -> List[Path]:
    """Creates merged weight files for the given adapter ID and filenames."""
    api_token = None  # TODO(travis): add support for API token
    source = get_model_source(adapter_source, adapter_id, api_token=api_token)
    adapter_filenames = source.weight_files()

    adapter_config = source.load_config()
    if adapter_config.base_model_name_or_path != model_id:
        expected_config = AutoConfig.from_pretrained(model_id)
        model_config = AutoConfig.from_pretrained(adapter_config.base_model_name_or_path)
        if model_config.architectures == expected_config.architectures:
            warnings.warn(
                f"Adapter '{adapter_id}' was not trained on base model '{model_id}'. "
                f"If you encounter issues, use --model-id '{adapter_config.base_model_name_or_path}' instead."
            )
        else:
            # TODO(travis): revisit this when we support clasification heads which will not use CausalLM
            raise ValueError(f"Adapter '{adapter_id}' is not compatible with model '{model_id}'. "
                             f"Architectures differ: {model_config.architectures} != {expected_config.architectures}. "
                             f"Use --model-id '{adapter_config.base_model_name_or_path}' instead.")
    
    # load adapter weights from all shards (should have relatively small memory footprint)
    adapter_weights = {}
    for filename in adapter_filenames:
        adapter_weights.update(load_file(filename))
    remaining_adapter_weight_names = set(adapter_weights.keys())

    merged_weight_directory = Path(HUGGINGFACE_HUB_CACHE) / f"models--{adapter_id.replace('/', '--')}-merged"
    # just grab the existing files if they already exist and return immediately
    lock = FileLock(str(merged_weight_directory)+ ".lock")
    with lock:
        if merged_weight_directory.is_dir():
            logger.info(f"Merged weight directory {merged_weight_directory} exist, skipping merge computation.")
            return weight_files(merged_weight_directory)
        else:
            logger.info("Merged weight files do not exist, computing merge.")
            os.makedirs(merged_weight_directory)

        merged_weight_filenames = []
        for i, filename in enumerate(model_weight_filenames):
            logger.info(
                f"Merging adapter weights into model weights in "
                f"{filename} ({i+1} / {len(model_weight_filenames)})..."
            )
            model_weights = load_file(filename)
            merged_weights, processed_adapter_weight_names = merge_adapter_weights(
                model_weights, adapter_weights, adapter_config)
            
            merged_adapter_filename = Path(merged_weight_directory, os.path.basename(filename))
            save_file(merged_weights, merged_adapter_filename)
            logger.debug(f"Saved merged weights into {merged_adapter_filename}")

            merged_weight_filenames.append(merged_adapter_filename)
            remaining_adapter_weight_names = remaining_adapter_weight_names.difference(
                processed_adapter_weight_names)
        
        if len(remaining_adapter_weight_names) > 0:
            logger.warning("WARNING: The following lora weights were not merged into the model weights:")
            for lora_name in remaining_adapter_weight_names:
                logger.warning("\t" + lora_name)

        logger.info(
            f"Finished merging adapter weights. Merged weight files saved to: {merged_weight_directory}")
        return merged_weight_filenames<|MERGE_RESOLUTION|>--- conflicted
+++ resolved
@@ -182,11 +182,7 @@
     Returns:
         Tuple[Dict[str, torch.Tensor], Set[str]]: A tuple containing the merged weights and the set of processed adapter weight names.
     """
-<<<<<<< HEAD
-    from lorax_server.adapters.config import LoraConfig
-=======
     from lorax_server.adapters.lora import LoraConfig
->>>>>>> e4bad4da
 
     if not isinstance(adapter_config, LoraConfig):
         raise ValueError(f"Unsupported adapter config type: {type(adapter_config)}")

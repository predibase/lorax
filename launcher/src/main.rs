--- conflicted
+++ resolved
@@ -26,13 +26,10 @@
     BitsandbytesFP4,
     Gptq,
     Awq,
-<<<<<<< HEAD
     Eetq,
-=======
     Hqq_4bit,
     Hqq_3bit,
     Hqq_2bit,
->>>>>>> c178802a
 }
 
 impl std::fmt::Display for Quantization {
@@ -54,10 +51,8 @@
             Quantization::Awq => {
                 write!(f, "awq")
             }
-<<<<<<< HEAD
             Quantization::Eetq => {
                 write!(f, "eetq")
-=======
             Quantization::Hqq_4bit => {
                 write!(f, "hqq-4bit")
             }
@@ -66,7 +61,6 @@
             }
             Quantization::Hqq_2bit => {
                 write!(f, "hqq-2bit")
->>>>>>> c178802a
             }
         }
     }

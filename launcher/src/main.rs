--- conflicted
+++ resolved
@@ -590,7 +590,6 @@
         shard_args.push(otlp_endpoint);
     }
 
-<<<<<<< HEAD
     // Embedding dimension
     if let Some(embedding_dim) = embedding_dim {
         shard_args.push("--embedding-dim".to_string());
@@ -600,8 +599,6 @@
     // Copy current process env
     let mut envs: Vec<(OsString, OsString)> = env::vars_os().collect();
 
-=======
->>>>>>> 99fdc2a4
     // Torch Distributed Env vars
     envs.push(("RANK".into(), rank.to_string().into()));
     envs.push(("WORLD_SIZE".into(), world_size.to_string().into()));

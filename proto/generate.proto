--- conflicted
+++ resolved
@@ -118,17 +118,11 @@
     /// Return prefill logprobs
     bool prefill_logprobs = 7;
     /// Adapter index
-<<<<<<< HEAD
-    uint32 adapter_index = 7;
-=======
     uint32 adapter_index = 8;
-    /// Apply chat template to inputs
-    bool apply_chat_template = 9;
     /// Paged attention blocks
-    repeated uint32 blocks = 10;
+    repeated uint32 blocks = 9;
     /// Paged attention slots
-    repeated uint32 slots = 11;
->>>>>>> 240079b0
+    repeated uint32 slots = 10;
 }
 
 message Batch {

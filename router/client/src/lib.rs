//! LoRAX gRPC client library

mod client;
#[allow(clippy::derive_partial_eq_without_eq)]
mod pb;
mod sharded_client;

pub use client::Client;
pub use pb::generate::v1::HealthResponse;
pub use pb::generate::v1::InfoResponse as ShardInfo;
pub use pb::generate::v1::{
<<<<<<< HEAD
    AdapterParameters, AlternativeTokens, Batch, CachedBatch, FinishReason, GeneratedText,
=======
    AdapterParameters, Batch, CachedBatch, DownloadAdapterResponse, FinishReason, GeneratedText,
>>>>>>> 6dea404e
    Generation, MajoritySignMethod, MergeStrategy, NextTokenChooserParameters, PrefillTokens,
    Request, StoppingCriteriaParameters,
};
pub use sharded_client::ShardedClient;
use thiserror::Error;
use tonic::transport;
use tonic::Status;

#[derive(Error, Debug, Clone)]
pub enum ClientError {
    #[error("Could not connect to LoRAX server: {0}")]
    Connection(String),
    #[error("Server error: {0}")]
    Generation(String),
    #[error("Sharded results are empty")]
    EmptyResults,
}

impl From<Status> for ClientError {
    fn from(err: Status) -> Self {
        let err = Self::Generation(err.message().to_string());
        tracing::error!("{err}");
        err
    }
}

impl From<transport::Error> for ClientError {
    fn from(err: transport::Error) -> Self {
        let err = Self::Connection(err.to_string());
        tracing::error!("{err}");
        err
    }
}

pub type Result<T> = std::result::Result<T, ClientError>;<|MERGE_RESOLUTION|>--- conflicted
+++ resolved
@@ -9,13 +9,9 @@
 pub use pb::generate::v1::HealthResponse;
 pub use pb::generate::v1::InfoResponse as ShardInfo;
 pub use pb::generate::v1::{
-<<<<<<< HEAD
-    AdapterParameters, AlternativeTokens, Batch, CachedBatch, FinishReason, GeneratedText,
-=======
-    AdapterParameters, Batch, CachedBatch, DownloadAdapterResponse, FinishReason, GeneratedText,
->>>>>>> 6dea404e
-    Generation, MajoritySignMethod, MergeStrategy, NextTokenChooserParameters, PrefillTokens,
-    Request, StoppingCriteriaParameters,
+    AdapterParameters, AlternativeTokens, Batch, CachedBatch, DownloadAdapterResponse, FinishReason,
+    GeneratedText, Generation, MajoritySignMethod, MergeStrategy, NextTokenChooserParameters,
+    PrefillTokens, Request, StoppingCriteriaParameters,
 };
 pub use sharded_client::ShardedClient;
 use thiserror::Error;

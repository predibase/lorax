/// LoRAX Webserver
mod adapter;
mod batch;
mod block_allocator;
pub mod config;
mod health;
mod infer;
mod loader;
mod queue;
mod radix;
mod scheduler;
pub mod server;

mod validation;
use lorax_client::{AdapterParameters as AdapterParametersMessage, Entity as EntityMessage};
use lorax_client::{MajoritySignMethod, MergeStrategy};

use batch::Entry;
use infer::Infer;
use loader::AdapterLoader;
use serde::{Deserialize, Serialize};
use serde_json::json;
use utoipa::ToSchema;
use validation::Validation;

/// Hub type
#[derive(Clone, Debug, Deserialize)]
pub struct HubModelInfo {
    #[serde(rename(deserialize = "id"))]
    pub model_id: String,
    pub sha: Option<String>,
    pub pipeline_tag: Option<String>,
}

#[derive(Clone, Debug, Serialize, ToSchema)]
pub struct Info {
    /// Model info
    #[schema(example = "bigscience/blomm-560m")]
    pub model_id: String,
    #[schema(nullable = true, example = "e985a63cdc139290c5f700ff1929f0b5942cced2")]
    pub model_sha: Option<String>,
    #[schema(example = "torch.float16")]
    pub model_dtype: String,
    #[schema(example = "cuda")]
    pub model_device_type: String,
    #[schema(nullable = true, example = "lorax")]
    pub model_pipeline_tag: Option<String>,
    /// Router Parameters
    #[schema(example = "128")]
    pub max_concurrent_requests: usize,
    #[schema(example = "2")]
    pub max_best_of: usize,
    #[schema(example = "4")]
    pub max_stop_sequences: usize,
    #[schema(example = "1024")]
    pub max_input_length: usize,
    #[schema(example = "2048")]
    pub max_total_tokens: usize,
    #[schema(example = "1.2")]
    pub waiting_served_ratio: f32,
    #[schema(example = "32000")]
    pub max_batch_total_tokens: u32,
    #[schema(example = "20")]
    pub max_waiting_tokens: usize,
    #[schema(example = "2")]
    pub validation_workers: usize,
    #[schema(example = false)]
    pub eager_prefill: bool,
    /// Router Info
    #[schema(example = "0.5.0")]
    pub version: &'static str,
    #[schema(nullable = true, example = "null")]
    pub sha: Option<&'static str>,
    #[schema(nullable = true, example = "null")]
    pub docker_label: Option<&'static str>,
    #[schema(nullable = true, example = "http://localhost:8899")]
    pub request_logger_url: Option<String>,
}

#[derive(Clone, Debug, Deserialize, ToSchema, Default)]
pub(crate) struct AdapterParameters {
    #[serde(rename(deserialize = "ids"))]
    #[schema(inline, example = json ! (["arnavgrg/codealpaca-qlora"]))]
    pub adapter_ids: Vec<String>,
    #[serde(default)]
    #[schema(inline, example = json ! ([0.25, 0.75]))]
    pub weights: Vec<f32>,
    #[serde(default)]
    #[schema(nullable = true, default = "null", example = "linear")]
    pub merge_strategy: Option<String>,
    #[serde(default)]
    #[schema(nullable = false, default = 0.0, example = 0.5)]
    pub density: f32,
    #[serde(default)]
    #[schema(nullable = true, default = "null", example = "total")]
    pub majority_sign_method: Option<String>,
}

impl Into<AdapterParametersMessage> for AdapterParameters {
    fn into(self) -> AdapterParametersMessage {
        AdapterParametersMessage {
            adapter_ids: self.adapter_ids,
            weights: self.weights,
            merge_strategy: MergeStrategy::from_str_name(
                self.merge_strategy
                    .unwrap_or("linear".to_string())
                    .to_uppercase()
                    .as_str(),
            )
            .unwrap()
            .into(),
            density: self.density,
            majority_sign_method: MajoritySignMethod::from_str_name(
                self.majority_sign_method
                    .unwrap_or("total".to_string())
                    .to_uppercase()
                    .as_str(),
            )
            .unwrap()
            .into(),
        }
    }
}

impl std::hash::Hash for AdapterParameters {
    fn hash<H: std::hash::Hasher>(&self, state: &mut H) {
        if self.adapter_ids.len() == 1 {
            self.adapter_ids[0].hash(state);
            return;
        }

        self.adapter_ids.hash(state);

        // Convert weights vec into vec of u32 bits
        let weights: Vec<u32> = self.weights.iter().map(|x| x.to_bits()).collect();
        weights.hash(state);

        self.merge_strategy.hash(state);

        // Hash the raw bits of the float, acknowledging that this
        // can cause issues with different representations of the same value.
        self.density.to_bits().hash(state);

        self.majority_sign_method.hash(state);
    }
}

impl PartialEq for AdapterParameters {
    fn eq(&self, other: &Self) -> bool {
        if self.adapter_ids.len() == 1 {
            return self.adapter_ids[0] == other.adapter_ids[0];
        }

        // In this implementation, we assume that adapter order matters
        self.adapter_ids == other.adapter_ids
            && self.weights == other.weights
            && self.merge_strategy == other.merge_strategy
            && self.density == other.density // direct comparison of f32
            && self.majority_sign_method == other.majority_sign_method
    }
}

impl Eq for AdapterParameters {}

#[derive(Clone, Debug, Deserialize, ToSchema)]
pub(crate) struct GenerateParameters {
    #[serde(default)]
    #[schema(
        nullable = true,
        default = "null",
        example = "arnavgrg/codealpaca-qlora"
    )]
    pub adapter_id: Option<String>,
    #[serde(default)]
    #[schema(nullable = true, default = "null", example = "hub")]
    pub adapter_source: Option<String>,
    #[serde(rename(deserialize = "merged_adapters"))]
    #[schema(nullable = true, default = "null")]
    pub adapter_parameters: Option<AdapterParameters>,
    #[serde(default)]
    #[schema(
        nullable = true,
        default = "null",
        example = "<token for private adapters>"
    )]
    pub api_token: Option<String>,
    #[serde(default)]
    #[schema(exclusive_minimum = 0, nullable = true, default = "null", example = 1)]
    pub best_of: Option<usize>,
    #[serde(default)]
    #[schema(
        exclusive_minimum = 0.0,
        nullable = true,
        default = "null",
        example = 0.5
    )]
    pub temperature: Option<f32>,
    #[serde(default)]
    #[schema(
        exclusive_minimum = 0.0,
        nullable = true,
        default = "null",
        example = 1.03
    )]
    pub repetition_penalty: Option<f32>,
    #[serde(default)]
    #[schema(exclusive_minimum = 0, nullable = true, default = "null", example = 10)]
    pub top_k: Option<i32>,
    #[serde(default)]
    #[schema(
        exclusive_minimum = 0.0,
        maximum = 1.0,
        nullable = true,
        default = "null",
        example = 0.95
    )]
    pub top_p: Option<f32>,
    #[serde(default)]
    #[schema(
        exclusive_minimum = 0.0,
        maximum = 1.0,
        nullable = true,
        default = "null",
        example = 0.95
    )]
    pub typical_p: Option<f32>,
    #[serde(default)]
    #[schema(default = "false", example = true)]
    pub do_sample: bool,
    #[serde(default)]
    #[schema(exclusive_minimum = 0, default = "null")]
    pub max_new_tokens: Option<u32>,
    #[serde(default)]
    #[schema(default = "false", example = true)]
    pub ignore_eos_token: bool,
    #[serde(default)]
    #[schema(nullable = true, default = "null", example = false)]
    pub return_full_text: Option<bool>,
    #[serde(default)]
    #[schema(inline, max_items = 4, example = json ! (["photographer"]))]
    pub stop: Vec<String>,
    #[serde(default)]
    #[schema(nullable = true, default = "null", example = "null")]
    pub truncate: Option<usize>,
    #[serde(default)]
    #[schema(default = "false", example = true)]
    pub watermark: bool,
    #[serde(default)]
    #[schema(default = "true")]
    pub details: bool,
    #[serde(default)]
    #[schema(default = "true")]
    pub decoder_input_details: bool,
    #[serde(default)]
    #[schema(exclusive_minimum = 0, nullable = true, default = "null", example = 10)]
    pub return_k_alternatives: Option<i32>,
    #[serde(default)]
    #[schema(default = "false")]
    #[allow(dead_code)] // For now allow this field even though it is unused
    pub apply_chat_template: bool,
    #[serde(default)]
    #[schema(
        exclusive_minimum = 0,
        nullable = true,
        default = "null",
        example = "null"
    )]
    pub seed: Option<u64>,
    #[serde(default)]
    #[schema(
        nullable = true,
        default = "null",
        example = json!(r#"{"type": "json_object", "schema": {type": "string", "title": "response"}}"#)
    )]
    pub response_format: Option<ResponseFormat>,
    pub tools: Option<Vec<Tool>>,
}

fn default_parameters() -> GenerateParameters {
    GenerateParameters {
        adapter_id: None,
        adapter_source: None,
        adapter_parameters: None,
        api_token: None,
        best_of: None,
        temperature: None,
        repetition_penalty: None,
        top_k: None,
        top_p: None,
        typical_p: None,
        do_sample: false,
        max_new_tokens: None,
        ignore_eos_token: false,
        return_full_text: None,
        stop: Vec::new(),
        truncate: None,
        watermark: false,
        details: false,
        decoder_input_details: false,
        return_k_alternatives: None,
        apply_chat_template: false,
        seed: None,
        response_format: None,
        tools: None,
    }
}

#[derive(Clone, Debug, Deserialize, ToSchema)]
pub(crate) struct GenerateRequest {
    #[schema(example = "My name is Olivier and I")]
    pub inputs: String,
    #[serde(default = "default_parameters")]
    pub parameters: GenerateParameters,
}

#[derive(Clone, Debug, Deserialize, ToSchema)]
pub(crate) struct CompatGenerateRequest {
    #[schema(example = "My name is Olivier and I")]
    pub inputs: String,
    #[serde(default = "default_parameters")]
    pub parameters: GenerateParameters,
    #[serde(default)]
    #[schema(default = "false")]
    pub stream: bool,
}

impl From<CompatGenerateRequest> for GenerateRequest {
    fn from(req: CompatGenerateRequest) -> Self {
        Self {
            inputs: req.inputs,
            parameters: req.parameters,
        }
    }
}

#[derive(Clone, Debug, Deserialize, ToSchema)]
pub(crate) struct TokenizeRequest {
    #[schema(example = "My name is Olivier and I")]
    pub inputs: String,
    #[schema(nullable = true, example = true)]
    pub add_special_tokens: Option<bool>,
}

#[derive(Debug, Serialize, ToSchema)]
pub struct PrefillToken {
    #[schema(example = 0)]
    id: u32,
    #[schema(example = "test")]
    text: String,
    #[schema(nullable = true, example = - 0.34)]
    logprob: f32,
}

#[derive(Debug, Serialize, ToSchema)]
pub struct AlternativeToken {
    #[schema(example = 0)]
    id: u32,
    #[schema(example = "test")]
    text: String,
    #[schema(nullable = true, example = - 0.34)]
    logprob: f32,
}

#[derive(Debug, Serialize, ToSchema)]
pub struct Token {
    #[schema(example = 0)]
    id: u32,
    #[schema(example = "test")]
    text: String,
    #[schema(nullable = true, example = - 0.34)]
    logprob: f32,
    #[schema(example = "false")]
    special: bool,
    #[schema(nullable = true)]
    #[serde(skip_serializing_if = "Option::is_none")]
    alternative_tokens: Option<Vec<AlternativeToken>>,
}

#[derive(Debug, Serialize, ToSchema)]
pub struct SimpleToken {
    #[schema(example = 0)]
    id: u32,
    #[schema(example = "test")]
    text: String,
    #[schema(example = 0)]
    start: usize,
    #[schema(example = 2)]
    stop: usize,
}

#[derive(Serialize, ToSchema, Clone)]
#[serde(rename_all(serialize = "snake_case"))]
pub(crate) enum FinishReason {
    #[schema(rename = "length")]
    Length,
    #[serde(rename = "eos_token")]
    #[schema(rename = "eos_token")]
    EndOfSequenceToken,
    #[schema(rename = "stop_sequence")]
    StopSequence,
}

#[derive(Serialize, ToSchema)]
pub(crate) struct BestOfSequence {
    #[schema(example = "test")]
    pub generated_text: String,
    #[schema(example = "length")]
    pub finish_reason: FinishReason,
    #[schema(example = 1)]
    pub generated_tokens: u32,
    #[schema(nullable = true, example = 42)]
    pub seed: Option<u64>,
    pub prefill: Vec<PrefillToken>,
    pub tokens: Vec<Token>,
}

#[derive(Serialize, ToSchema)]
pub(crate) struct Details {
    #[schema(example = "length")]
    pub finish_reason: FinishReason,
    #[schema(example = 1)]
    pub prompt_tokens: u32,
    #[schema(example = 1)]
    pub generated_tokens: u32,
    #[schema(nullable = true, example = 42)]
    pub seed: Option<u64>,
    pub prefill: Vec<PrefillToken>,
    pub tokens: Vec<Token>,
    #[serde(skip_serializing_if = "Option::is_none")]
    pub best_of_sequences: Option<Vec<BestOfSequence>>,
}

#[derive(Serialize, ToSchema)]
pub(crate) struct GenerateResponse {
    #[schema(example = "test")]
    pub generated_text: String,
    #[serde(skip_serializing_if = "Option::is_none")]
    pub details: Option<Details>,
}

#[derive(Serialize, ToSchema)]
#[serde(transparent)]
pub(crate) struct TokenizeResponse(Vec<SimpleToken>);

#[derive(Serialize, ToSchema)]
pub(crate) struct StreamDetails {
    #[schema(example = "length")]
    pub finish_reason: FinishReason,
    #[schema(example = 1)]
    pub prompt_tokens: u32,
    #[schema(example = 1)]
    pub generated_tokens: u32,
    #[schema(nullable = true, example = 42)]
    pub seed: Option<u64>,
}

#[derive(Serialize, ToSchema)]
pub(crate) struct StreamResponse {
    pub token: Token,
    #[schema(nullable = true, default = "null", example = "test")]
    pub generated_text: Option<String>,
    #[schema(nullable = true, default = "null")]
    pub details: Option<StreamDetails>,
}

#[derive(Serialize, ToSchema)]
pub(crate) struct ErrorResponse {
    pub error: String,
    pub error_type: String,
}

// OpenAI compatible structs

#[derive(Serialize, ToSchema)]
struct UsageInfo {
    prompt_tokens: u32,
    total_tokens: u32,
    completion_tokens: Option<u32>,
}

#[derive(Clone, Debug, Deserialize, ToSchema)]
enum ResponseFormatType {
    #[serde(alias = "text")]
    Text,
    #[serde(alias = "json_object")]
    JsonObject,
    #[serde(alias = "json_schema")]
    JsonSchema,
}

#[derive(Clone, Debug, Deserialize, ToSchema)]
struct ResponseFormat {
    #[allow(dead_code)] // For now allow this field even though it is unused
    r#type: ResponseFormatType,

    #[serde(default = "default_json_schema")]
    schema: Option<serde_json::Value>,
}

// Default schema to be used when no value is provided
fn default_json_schema() -> Option<serde_json::Value> {
    Some(serde_json::json!({
        "additionalProperties": {
            "type": ["object", "string", "integer", "number", "boolean", "null"]
        },
        "title": "ArbitraryJsonModel",
        "type": "object"
    }))
}

#[derive(Clone, Debug, Deserialize, Serialize, ToSchema)]
struct JsonSchema {
    #[allow(dead_code)] // For now allow this field even though it is unused
    description: Option<String>,
    #[allow(dead_code)] // For now allow this field even though it is unused
    name: String,
    schema: Option<serde_json::Value>,
    #[allow(dead_code)] // For now allow this field even though it is unused
    strict: Option<bool>,
}

// TODO check if json_schema field is required if type is json_schema
#[derive(Clone, Debug, Deserialize, ToSchema)]
struct OpenAiResponseFormat {
    #[serde(rename(deserialize = "type"))]
    response_format_type: ResponseFormatType,
    json_schema: Option<JsonSchema>,

    // For backwards compatibility
    #[serde(default = "default_json_schema")]
    schema: Option<serde_json::Value>,
}

#[derive(Clone, Deserialize, ToSchema, Serialize, Debug, PartialEq)]
pub struct Url {
    url: String,
}

#[derive(Clone, Deserialize, ToSchema, Serialize, Debug, PartialEq)]
#[serde(tag = "type")]
#[serde(rename_all = "snake_case")]
pub enum MessageChunk {
    Text { text: String },
    ImageUrl { image_url: Url },
}

#[derive(Clone, Deserialize, ToSchema, Serialize, Debug, PartialEq)]
pub struct Message {
    #[schema(example = "user")]
    role: String,
    #[schema(example = "My name is David and I")]
    pub content: MessageContent,
    #[serde(default, skip_serializing_if = "Option::is_none")]
    #[schema(example = "\"David\"")]
    name: Option<String>,
}

#[derive(Clone, Deserialize, Serialize, ToSchema, Debug, PartialEq)]
#[serde(untagged)]
pub enum MessageContent {
    SingleText(String),
    MultipleChunks(Vec<MessageChunk>),
}

// Pushing a chunk to a single text message will convert it to a multiple chunks message
impl MessageContent {
    pub fn push(&mut self, chunk: MessageChunk) {
        match self {
            MessageContent::SingleText(text) => {
                *self =
                    MessageContent::MultipleChunks(vec![MessageChunk::Text { text: text.clone() }]);
            }
            MessageContent::MultipleChunks(chunks) => {
                chunks.push(chunk);
            }
        }
    }
}

#[derive(Clone, Deserialize, ToSchema, Serialize, Debug, PartialEq)]
pub struct TextMessage {
    #[schema(example = "user")]
    pub role: String,
    #[schema(example = "My name is David and I")]
    pub content: String,
}

impl From<Message> for TextMessage {
    fn from(value: Message) -> Self {
        TextMessage {
            role: value.role,
            content: match value.content {
                MessageContent::SingleText(text) => text,
                MessageContent::MultipleChunks(chunks) => chunks
                    .into_iter()
                    .map(|chunk| match chunk {
                        MessageChunk::Text { text } => text,
                        MessageChunk::ImageUrl { image_url } => format!("![]({})", image_url.url),
                    })
                    .collect::<Vec<_>>()
                    .join(""),
            },
        }
    }
}

#[derive(Clone, Debug, Deserialize, ToSchema)]
#[serde(tag = "type")]
enum Tool {
    #[serde(alias = "function")]
    Function { function: FunctionSpec },
}

#[derive(Clone, Debug, Deserialize, ToSchema)]
struct FunctionSpec {
    name: String,
    description: String,
    parameters: serde_json::Value,
}

impl FunctionSpec {
    fn to_schema(&self) -> serde_json::Value {
        json!({
            "type": "object",
            "properties": {
                "id": {
                    "type": "string",
                },
                "type": {
                    "const": "function",
                },
                "function": {
                    "type": "object",
                    "properties": {
                        "name": {
                            "const": self.name,
                        },
                        "arguments": self.parameters,
                    },
                    "required": ["name", "arguments"],
                },
            },
            "required": ["id", "type", "function"],
        })
    }
}

#[derive(Clone, Debug, Deserialize, ToSchema)]
struct ChatCompletionRequest {
    model: String,
    messages: Vec<Message>,
    temperature: Option<f32>,
    top_p: Option<f32>,
    n: Option<i32>,
    max_tokens: Option<i32>,
    #[serde(default)]
    stop: Vec<String>,
    stream: Option<bool>,
    #[allow(dead_code)] // For now allow this field even though it is unused
    presence_penalty: Option<f32>,
    #[allow(dead_code)] // For now allow this field even though it is unused
    frequency_penalty: Option<f32>,
    #[allow(dead_code)] // For now allow this field even though it is unused
    logit_bias: Option<std::collections::HashMap<String, f32>>,
    #[allow(dead_code)] // For now allow this field even though it is unused
    user: Option<String>,
    seed: Option<u64>,
    response_format: Option<OpenAiResponseFormat>,
    // Additional parameters
    // TODO(travis): add other LoRAX params here
<<<<<<< HEAD
    response_format: Option<ResponseFormat>,
    tools: Option<Vec<Tool>>,
=======
>>>>>>> 974c2b24
    repetition_penalty: Option<f32>,
    top_k: Option<i32>,
    ignore_eos_token: Option<bool>,
    adapter_source: Option<String>,
    api_token: Option<String>,
}

#[derive(Clone, Debug, Deserialize, ToSchema)]
struct CompletionRequest {
    model: String,
    prompt: String,
    #[allow(dead_code)] // For now allow this field even though it is unused
    suffix: Option<String>,
    max_tokens: Option<i32>,
    temperature: Option<f32>,
    top_p: Option<f32>,
    n: Option<i32>,
    stream: Option<bool>,
    logprobs: Option<i32>,
    echo: Option<bool>,
    #[serde(default)]
    stop: Vec<String>,
    #[allow(dead_code)] // For now allow this field even though it is unused
    presence_penalty: Option<f32>,
    #[allow(dead_code)] // For now allow this field even though it is unused
    frequency_penalty: Option<f32>,
    best_of: Option<i32>,
    #[allow(dead_code)] // For now allow this field even though it is unused
    logit_bias: Option<std::collections::HashMap<String, f32>>,
    #[allow(dead_code)] // For now allow this field even though it is unused
    user: Option<String>,
    seed: Option<u64>,
    // Additional parameters
    // TODO(travis): add other LoRAX params here
    repetition_penalty: Option<f32>,
    top_k: Option<i32>,
    ignore_eos_token: Option<bool>,
    adapter_source: Option<String>,
    api_token: Option<String>,
}

#[derive(Serialize, ToSchema)]
struct LogProbs {
    text_offset: Vec<i32>,
    token_logprobs: Vec<Option<f32>>,
    tokens: Vec<String>,
    top_logprobs: Option<Vec<Option<std::collections::HashMap<i32, f32>>>>,
}

#[derive(Serialize, ToSchema)]
struct CompletionResponseChoice {
    index: i32,
    text: String,
    logprobs: Option<LogProbs>,
    finish_reason: Option<CompletionFinishReason>,
}

#[derive(Serialize, ToSchema)]
struct CompletionResponse {
    id: String,
    object: String,
    created: i64,
    model: String,
    choices: Vec<CompletionResponseChoice>,
    usage: UsageInfo,
}

#[derive(Serialize, ToSchema)]
struct CompletionResponseStreamChoice {
    index: i32,
    text: String,
    logprobs: Option<LogProbs>,
    finish_reason: Option<CompletionFinishReason>,
}

#[derive(Serialize, ToSchema)]
struct CompletionStreamResponse {
    id: String,
    object: String,
    created: i64,
    model: String,
    choices: Vec<CompletionResponseStreamChoice>,
    usage: Option<UsageInfo>,
}

#[derive(Serialize, ToSchema)]
struct ChatMessage {
    #[serde(skip_serializing_if = "Option::is_none")]
    role: Option<String>,
    #[serde(skip_serializing_if = "Option::is_none")]
    content: Option<String>,
}

#[derive(Serialize, ToSchema)]
struct ChatCompletionResponseChoice {
    index: i32,
    message: ChatMessage,
    finish_reason: Option<CompletionFinishReason>,
}

#[derive(Serialize, ToSchema)]
struct ChatCompletionResponse {
    id: String,
    object: String,
    created: i64,
    model: String,
    choices: Vec<ChatCompletionResponseChoice>,
    usage: UsageInfo,
}

#[derive(Serialize, ToSchema)]
struct ChatCompletionStreamResponseChoice {
    index: i32,
    delta: ChatMessage,
    finish_reason: Option<CompletionFinishReason>,
}

#[derive(Serialize, ToSchema)]
struct ChatCompletionStreamResponse {
    id: String,
    object: String,
    created: i64,
    model: String,
    choices: Vec<ChatCompletionStreamResponseChoice>,
    #[serde(skip_serializing_if = "Option::is_none")]
    usage: Option<UsageInfo>,
}

#[derive(Serialize, ToSchema, PartialEq)]
#[serde(rename_all(serialize = "snake_case"))]
pub(crate) enum CompletionFinishReason {
    #[schema(rename = "stop")]
    Stop,
    #[schema(rename = "length")]
    Length,
    #[schema(rename = "content_filter")]
    ContentFilter,
    #[schema(rename = "tool_calls")]
    #[allow(dead_code)] // For now allow this field even though it is unused
    ToolCalls,
}

#[derive(Clone, Debug, Deserialize, ToSchema)]
struct EmbedRequest {
    inputs: String,
}

#[derive(Serialize, ToSchema)]
struct EmbedResponse {
    embeddings: Vec<f32>,
}

#[derive(Clone, Debug, Deserialize, ToSchema)]
struct ClassifyRequest {
    inputs: String,
}

#[derive(Clone, Debug, Deserialize, ToSchema)]
struct BatchClassifyRequest {
    inputs: Vec<String>,
}

#[derive(Debug, Serialize, Deserialize)]
struct Entity {
    entity_group: String,
    score: f32,
    word: String,
    start: usize,
    end: usize,
}

impl From<EntityMessage> for Entity {
    fn from(entity: EntityMessage) -> Self {
        Entity {
            entity_group: entity.entity,
            score: entity.score,
            word: entity.word,
            start: entity.start as usize,
            end: entity.end as usize,
        }
    }
}

impl From<CompletionRequest> for CompatGenerateRequest {
    fn from(req: CompletionRequest) -> Self {
        CompatGenerateRequest {
            inputs: req.prompt,
            parameters: GenerateParameters {
                adapter_id: req.model.parse().ok(),
                adapter_source: req.adapter_source,
                adapter_parameters: None,
                api_token: req.api_token,
                best_of: req.best_of.map(|x| x as usize),
                temperature: req.temperature,
                repetition_penalty: req.repetition_penalty,
                top_k: req.top_k,
                top_p: req.top_p,
                typical_p: None,
                do_sample: !req.n.is_none(),
                max_new_tokens: req.max_tokens.map(|x| x as u32),
                ignore_eos_token: req.ignore_eos_token.unwrap_or(false),
                return_full_text: req.echo,
                stop: req.stop,
                truncate: None,
                watermark: false,
                details: true,
                decoder_input_details: req.logprobs.is_some(),
                return_k_alternatives: None,
                apply_chat_template: false,
                seed: req.seed,
                response_format: None,
                tools: None,
            },
            stream: req.stream.unwrap_or(false),
        }
    }
}

impl From<ChatCompletionRequest> for CompatGenerateRequest {
    fn from(req: ChatCompletionRequest) -> Self {
        CompatGenerateRequest {
            inputs: serde_json::to_string(&req.messages).unwrap(),
            parameters: GenerateParameters {
                adapter_id: req.model.parse().ok(),
                adapter_source: req.adapter_source,
                adapter_parameters: None,
                api_token: req.api_token,
                best_of: req.n.map(|x| x as usize),
                temperature: req.temperature,
                repetition_penalty: req.repetition_penalty,
                top_k: req.top_k,
                top_p: req.top_p,
                typical_p: None,
                do_sample: !req.n.is_none(),
                max_new_tokens: req.max_tokens.map(|x| x as u32),
                ignore_eos_token: req.ignore_eos_token.unwrap_or(false),
                return_full_text: None,
                stop: req.stop,
                truncate: None,
                watermark: false,
                details: true,
                decoder_input_details: false,
                return_k_alternatives: None,
                apply_chat_template: true,
                seed: req.seed,
                response_format: req.response_format,
                tools: req.tools,
            },
            stream: req.stream.unwrap_or(false),
        }
    }
}

impl From<GenerateResponse> for CompletionResponse {
    fn from(resp: GenerateResponse) -> Self {
        let prompt_tokens = resp.details.as_ref().map(|x| x.prompt_tokens).unwrap_or(0);
        let completion_tokens = resp
            .details
            .as_ref()
            .map(|x| x.generated_tokens)
            .unwrap_or(0);
        let total_tokens = prompt_tokens + completion_tokens;

        CompletionResponse {
            id: "null".to_string(),
            object: "text_completion".to_string(),
            created: 0,
            model: "null".to_string(),
            choices: vec![CompletionResponseChoice {
                index: 0,
                text: resp.generated_text,
                logprobs: None,
                finish_reason: resp
                    .details
                    .map(|x| CompletionFinishReason::from(x.finish_reason)),
            }],
            usage: UsageInfo {
                prompt_tokens: prompt_tokens,
                total_tokens: total_tokens,
                completion_tokens: Some(completion_tokens),
            },
        }
    }
}

impl From<StreamResponse> for CompletionStreamResponse {
    fn from(resp: StreamResponse) -> Self {
        let prompt_tokens = resp.details.as_ref().map(|x| x.prompt_tokens).unwrap_or(0);
        let completion_tokens = resp
            .details
            .as_ref()
            .map(|x| x.generated_tokens)
            .unwrap_or(0);
        let total_tokens = prompt_tokens + completion_tokens;

        let finish_reason = resp
            .details
            .map(|x| CompletionFinishReason::from(x.finish_reason));

        let is_stop = finish_reason
            .as_ref()
            .is_some_and(|x| x == &CompletionFinishReason::Stop);

        CompletionStreamResponse {
            id: "null".to_string(),
            object: "text_completion".to_string(),
            created: 0,
            model: "null".to_string(),
            choices: vec![CompletionResponseStreamChoice {
                index: 0,
                text: if is_stop {
                    "".to_string()
                } else {
                    resp.token.text
                },
                logprobs: None,
                finish_reason: finish_reason,
            }],
            usage: Some(UsageInfo {
                prompt_tokens: prompt_tokens,
                total_tokens: total_tokens,
                completion_tokens: Some(completion_tokens),
            }),
        }
    }
}

impl From<GenerateResponse> for ChatCompletionResponse {
    fn from(resp: GenerateResponse) -> Self {
        let prompt_tokens = resp.details.as_ref().map(|x| x.prompt_tokens).unwrap_or(0);
        let completion_tokens = resp
            .details
            .as_ref()
            .map(|x| x.generated_tokens)
            .unwrap_or(0);
        let total_tokens = prompt_tokens + completion_tokens;

        // assign choices as the generated text, and include the best of sequences if available
        let mut choices = vec![ChatCompletionResponseChoice {
            index: 0,
            message: ChatMessage {
                role: Some("assistant".to_string()),
                content: Some(resp.generated_text),
            },
            finish_reason: resp
                .details
                .as_ref()
                .map(|x| CompletionFinishReason::from(x.finish_reason.clone())),
        }];

        choices.extend(
            resp.details
                .as_ref()
                .and_then(|x| x.best_of_sequences.as_ref())
                .into_iter()
                .flat_map(|seqs| {
                    seqs.iter()
                        .enumerate()
                        .map(|(index, seq)| ChatCompletionResponseChoice {
                            index: index as i32 + 1,
                            message: ChatMessage {
                                role: Some("assistant".to_string()),
                                content: Some(seq.generated_text.clone()),
                            },
                            finish_reason: Some(CompletionFinishReason::from(
                                seq.finish_reason.clone(),
                            )),
                        })
                }),
        );

        ChatCompletionResponse {
            id: "null".to_string(),
            object: "text_completion".to_string(),
            created: 0,
            model: "null".to_string(),
            choices: choices,
            usage: UsageInfo {
                prompt_tokens: prompt_tokens,
                total_tokens: total_tokens,
                completion_tokens: Some(completion_tokens),
            },
        }
    }
}

impl From<StreamResponse> for ChatCompletionStreamResponse {
    fn from(resp: StreamResponse) -> Self {
        let prompt_tokens = resp.details.as_ref().map(|x| x.prompt_tokens).unwrap_or(0);
        let completion_tokens = resp.details.as_ref().map(|x| x.generated_tokens);
        let total_tokens = prompt_tokens + completion_tokens.unwrap_or(0);

        let usage: Option<UsageInfo> = if completion_tokens.is_some() {
            Some(UsageInfo {
                prompt_tokens: prompt_tokens,
                total_tokens: total_tokens,
                completion_tokens: completion_tokens,
            })
        } else {
            None
        };

        let finish_reason = resp
            .details
            .map(|x| CompletionFinishReason::from(x.finish_reason));

        let is_stop = finish_reason
            .as_ref()
            .is_some_and(|x| x == &CompletionFinishReason::Stop);

        ChatCompletionStreamResponse {
            id: "null".to_string(),
            object: "chat.completion.chunk".to_string(),
            created: 0,
            model: "null".to_string(),
            choices: vec![ChatCompletionStreamResponseChoice {
                index: 0,
                delta: ChatMessage {
                    role: if is_stop {
                        None
                    } else {
                        Some("assistant".to_string())
                    },
                    content: if is_stop { None } else { Some(resp.token.text) },
                },
                finish_reason: finish_reason,
            }],
            usage: usage,
        }
    }
}

impl From<FinishReason> for CompletionFinishReason {
    fn from(reason: FinishReason) -> Self {
        match reason {
            FinishReason::Length => CompletionFinishReason::Length,
            FinishReason::EndOfSequenceToken => CompletionFinishReason::Stop,
            FinishReason::StopSequence => CompletionFinishReason::ContentFilter,
        }
    }
}

#[derive(Debug, Clone, Deserialize, PartialEq)]
pub struct ChatTemplate {
    name: String,
    template: String,
}

#[derive(Debug, Clone, Deserialize, PartialEq)]
#[serde(untagged)]
pub enum ChatTemplateVersions {
    Single(String),
    Multiple(Vec<ChatTemplate>),
}

use std::path::Path;

#[derive(Debug, Clone, Deserialize, Default)]
pub struct HubTokenizerConfig {
    pub chat_template: Option<ChatTemplateVersions>,
    pub completion_template: Option<String>,
    pub bos_token: Option<TokenizerConfigToken>,
    pub eos_token: Option<TokenizerConfigToken>,
    pub tokenizer_class: Option<String>,
    pub add_bos_token: Option<bool>,
    pub add_eos_token: Option<bool>,
}

impl HubTokenizerConfig {
    pub fn from_file<P: AsRef<Path>>(filename: P) -> Option<Self> {
        std::fs::read_to_string(filename)
            .ok()
            .and_then(|content| serde_json::from_str(&content).ok())
    }
}

#[derive(Debug, Clone, Deserialize, Serialize, PartialEq)]
#[serde(untagged)]
pub enum TokenizerConfigToken {
    String(String),
    Object { content: String },
}

impl TokenizerConfigToken {
    pub fn as_str(&self) -> &str {
        match self {
            TokenizerConfigToken::String(s) => s,
            TokenizerConfigToken::Object { content } => content,
        }
    }
}

#[derive(Debug, Clone, Serialize, Deserialize)]
#[serde(tag = "processor_class")]
pub enum HubPreprocessorConfig {
    Idefics2Processor(Idefics2Preprocessor),
}

impl HubPreprocessorConfig {
    pub fn from_file<P: AsRef<std::path::Path>>(filename: P) -> Option<Self> {
        let content = std::fs::read_to_string(filename).ok()?;
        serde_json::from_str(&content).ok()
    }
}

#[derive(Clone, Debug, Serialize, Deserialize)]
pub struct Idefics2Preprocessor {
    #[serde(default)]
    do_image_splitting: bool,
}

#[derive(Debug, Clone, Deserialize, Default)]
pub struct HubProcessorConfig {
    pub chat_template: Option<ChatTemplateVersions>,
    pub image_seq_len: usize,
    pub processor_class: Option<String>,
}

impl HubProcessorConfig {
    pub fn from_file<P: AsRef<Path>>(filename: P) -> Option<Self> {
        std::fs::read_to_string(filename)
            .ok()
            .and_then(|content| serde_json::from_str(&content).ok())
    }
}

#[cfg(test)]
mod tests {
    use std::io::Write;
    use tokenizers::Tokenizer;

    pub(crate) async fn get_tokenizer() -> Tokenizer {
        if !std::path::Path::new("tokenizer.json").exists() {
            let content = reqwest::get("https://huggingface.co/gpt2/raw/main/tokenizer.json")
                .await
                .unwrap()
                .bytes()
                .await
                .unwrap();
            let mut file = std::fs::File::create("tokenizer.json").unwrap();
            file.write_all(&content).unwrap();
        }
        Tokenizer::from_file("tokenizer.json").unwrap()
    }
}<|MERGE_RESOLUTION|>--- conflicted
+++ resolved
@@ -666,13 +666,9 @@
     user: Option<String>,
     seed: Option<u64>,
     response_format: Option<OpenAiResponseFormat>,
+    tools: Option<Vec<Tool>>,
     // Additional parameters
     // TODO(travis): add other LoRAX params here
-<<<<<<< HEAD
-    response_format: Option<ResponseFormat>,
-    tools: Option<Vec<Tool>>,
-=======
->>>>>>> 974c2b24
     repetition_penalty: Option<f32>,
     top_k: Option<i32>,
     ignore_eos_token: Option<bool>,

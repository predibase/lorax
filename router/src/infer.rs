--- conflicted
+++ resolved
@@ -150,13 +150,10 @@
         window_size: Option<u32>,
         generation_health: Arc<AtomicBool>,
         eager_prefill: bool,
-<<<<<<< HEAD
         tokenizer_config: HubTokenizerConfig,
-=======
         preloaded_adapter_ids: Vec<String>,
         block_size: u32,
         speculate: u32,
->>>>>>> 240079b0
     ) -> Self {
         let adapter_event = Arc::new(AdapterEvent {
             batching_task: Notify::new(),

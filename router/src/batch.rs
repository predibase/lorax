use core::fmt::Debug;
use std::{
    any::Any,
    collections::{HashMap, HashSet},
    sync::{atomic::AtomicBool, Arc},
};

use async_trait::async_trait;

use lorax_client::{
    Batch, CachedBatch, NextTokenChooserParameters, Request, ShardedClient,
    StoppingCriteriaParameters, TokenizedInputs,
};
use nohash_hasher::{BuildNoHashHasher, IntMap};
use tokenizers::Token;
use tokio::time::Instant;
use tracing::{info_span, span, Instrument, Span};

use crate::{
    adapter::Adapter,
    block_allocator::BlockAllocation,
    infer::{classify, decode, embed, prefill, InferError, InferStreamResponse},
};

pub(crate) trait ValidRequest: Sync + Send + Debug + Any {
    fn input_length(&self) -> u32;
    fn max_new_tokens(&self) -> u32;
    fn adapter(&self) -> Adapter;
    fn to_batch(&self, num_entries: usize, queue_len: usize) -> Box<dyn BatchEntries>;
    fn as_any(&self) -> &dyn Any;
}

impl ValidRequest for ValidGenerateRequest {
    fn input_length(&self) -> u32 {
        self.input_length
    }

    fn max_new_tokens(&self) -> u32 {
        self.stopping_parameters.max_new_tokens
    }

    fn adapter(&self) -> Adapter {
        self.adapter.clone()
    }

    fn to_batch(&self, num_entries: usize, queue_len: usize) -> Box<dyn BatchEntries> {
        Box::new(GenerateBatchEntries::new(num_entries, queue_len))
    }

    fn as_any(&self) -> &dyn Any {
        self
    }
}

#[derive(Debug)]
pub(crate) struct ValidEmbedRequest {
    pub inputs: String,
    pub tokenized_inputs: Option<TokenizedInputs>,
    pub input_length: u32,
    pub adapter: Adapter,
}

impl ValidRequest for ValidEmbedRequest {
    fn input_length(&self) -> u32 {
        self.input_length
    }

    fn max_new_tokens(&self) -> u32 {
        1
    }

    fn adapter(&self) -> Adapter {
        self.adapter.clone()
    }

    fn to_batch(&self, num_entries: usize, queue_len: usize) -> Box<dyn BatchEntries> {
        Box::new(EmbedBatchEntries::new(num_entries, queue_len))
    }

    fn as_any(&self) -> &dyn Any {
        self
    }
}

#[derive(Debug)]
pub(crate) struct ValidClassifyRequest {
    pub inputs: String,
    pub tokenized_inputs: Option<TokenizedInputs>,
    pub input_length: u32,
    pub adapter: Adapter,
}

impl ValidRequest for ValidClassifyRequest {
    fn input_length(&self) -> u32 {
        self.input_length
    }

    fn max_new_tokens(&self) -> u32 {
        1
    }

    fn adapter(&self) -> Adapter {
        self.adapter.clone()
    }

    fn to_batch(&self, num_entries: usize, queue_len: usize) -> Box<dyn BatchEntries> {
        Box::new(ClassifyBatchEntries::new(num_entries, queue_len))
    }

    fn as_any(&self) -> &dyn Any {
        self
    }
}

#[derive(Debug)]
pub(crate) struct ValidGenerateRequest {
    pub inputs: String,
    pub tokenized_inputs: Option<TokenizedInputs>,
    pub input_length: u32,
    pub truncate: u32,
    pub decoder_input_details: bool,
    pub parameters: NextTokenChooserParameters,
    pub stopping_parameters: StoppingCriteriaParameters,
    pub adapter: Adapter,
}

/// AdapterLoader entry
#[derive(Debug)]
pub(crate) struct Entry {
    /// Request
    pub request: Arc<dyn ValidRequest>,
    /// Response sender to communicate between the Infer struct and the batching_task
    pub response_tx: flume::Sender<Result<InferStreamResponse, InferError>>,
    /// Span that will live as long as entry
    pub span: Span,
    /// Temporary span used as a guard when logging inference, wait times...
    pub temp_span: Option<Span>,
    /// Instant when this entry was queued
    pub queue_time: Instant,
    /// Instant when this entry was added to a batch
    pub batch_time: Option<Instant>,
    /// Block Allocation
    pub block_allocation: Option<BlockAllocation>,
}

#[derive(Debug)]
pub(crate) struct BatchEntriesState {
    pub(crate) batch_requests: Vec<Request>,
    pub(crate) batch_entries: HashMap<u64, Entry, BuildNoHashHasher<u64>>,
    pub(crate) index_to_adapter: HashMap<u32, Adapter>,
}

impl BatchEntriesState {
    pub(crate) fn new(num_entries: usize, queue_len: usize) -> Self {
        let batch_requests = Vec::with_capacity(num_entries);
        let batch_entries =
            IntMap::with_capacity_and_hasher(num_entries, BuildNoHashHasher::default());

        let index_to_adapter = HashMap::with_capacity(queue_len);

        Self {
            batch_requests,
            batch_entries,
            index_to_adapter,
        }
    }

    fn add(&mut self, id: u64, mut entry: Entry, adapter: Adapter, request: Request) {
        self.batch_requests.push(request);

        // Set batch_time
        entry.batch_time = Some(Instant::now());
        // Insert in batch_entries IntMap
        self.batch_entries.insert(id, entry);
        // Map from adapter index back to queue in case we need to add back entries below
        // let queue = queue_map.get_mut(&adapter).unwrap();
        self.index_to_adapter.insert(adapter.index(), adapter);
    }

    fn drain(&mut self) -> Vec<(Adapter, u64, Entry)> {
        let mut entries = Vec::with_capacity(self.batch_requests.len());

        // TODO(travis): clone is not ideal, find a way to do this cleanly in place
        for r in self.batch_requests.clone().into_iter().rev() {
            let id = r.id;
            let entry = self.batch_entries.remove(&id).unwrap();
            let adapter_index = r.adapter_index;
            let adapter = self.index_to_adapter.get_mut(&adapter_index).unwrap();
            entries.push((adapter.clone(), id, entry));
        }

        entries
    }

    fn create_batch_data(&self, batch_id: u64, max_tokens: u32, max_blocks: u32) -> Batch {
        // Final batch size
        let size = self.len() as u32;

        // TODO(travis): clone is not ideal, find a way to do this cleanly in place
        Batch {
            id: batch_id,
            requests: self.batch_requests.clone(),
            size,
            max_tokens,
            max_blocks,
        }
    }

    fn adapters_in_use(&self) -> HashSet<Adapter> {
        self.batch_entries
            .iter()
            .map(|(_, entry)| entry.request.adapter())
            .collect::<HashSet<_>>()
    }

    fn is_empty(&self) -> bool {
        self.batch_requests.is_empty()
    }

    fn len(&self) -> usize {
        self.batch_requests.len()
    }
}

#[async_trait]
pub(crate) trait BatchEntries: Sync + Send + Debug {
    fn can_add(&self, entry: &Entry) -> bool;
    fn add(&mut self, id: u64, entry: Entry, adapter: Adapter, blocks: Vec<u32>, slots: Vec<u32>);
    fn extend(&mut self, entries: Box<dyn BatchEntries>);
    fn drain(&mut self) -> Vec<(Adapter, u64, Entry)>;
    fn create_batch_data(&self, batch_id: u64, max_tokens: u32, max_blocks: u32) -> Batch;
    fn adapters_in_use(&self) -> HashSet<Adapter>;
    fn is_empty(&self) -> bool;
    fn len(&self) -> usize;
    fn state(&self) -> &BatchEntriesState;
    fn mut_state(&mut self) -> &mut BatchEntriesState;

    async fn process_first(
        &mut self,
        client: &mut ShardedClient,
        batch: Batch,
        span: Span,
        generation_health: &Arc<AtomicBool>,
    ) -> Option<CachedBatch>;

    async fn process_next(
        &mut self,
        client: &mut ShardedClient,
        batches: Vec<CachedBatch>,
        span: Span,
        generation_health: &Arc<AtomicBool>,
    ) -> Option<CachedBatch>;
}

#[derive(Debug)]
pub(crate) struct GenerateBatchEntries {
    pub(crate) state: BatchEntriesState,
}

impl GenerateBatchEntries {
    pub(crate) fn new(num_entries: usize, queue_len: usize) -> Self {
        Self {
            state: BatchEntriesState::new(num_entries, queue_len),
        }
    }
}

#[async_trait]
impl BatchEntries for GenerateBatchEntries {
    fn can_add(&self, entry: &Entry) -> bool {
        // return false if the entry.request is not of type ValidGenerateRequest
        let valid_request = entry
            .request
            .as_ref()
            .as_any()
            .downcast_ref::<ValidGenerateRequest>();

        let result = valid_request.is_some();
        result
    }

    fn add(&mut self, id: u64, entry: Entry, adapter: Adapter, blocks: Vec<u32>, slots: Vec<u32>) {
        let valid_request = entry
            .request
            .as_ref()
            .as_any()
            .downcast_ref::<ValidGenerateRequest>();

        let request = valid_request.unwrap();
        let request_proto = Request {
            id,
            prefill_logprobs: request.decoder_input_details,
            inputs: request.inputs.clone(),
            tokenized_inputs: request.tokenized_inputs.clone(),
            truncate: request.truncate,
            parameters: Some(request.parameters.clone()),
            stopping_parameters: Some(request.stopping_parameters.clone()),
            adapter_index: adapter.index(),
<<<<<<< HEAD
=======
            apply_chat_template: request.apply_chat_template,
            blocks,
            slots,
>>>>>>> 240079b0
        };

        self.state.add(id, entry, adapter, request_proto);
    }

    fn extend(&mut self, mut entries: Box<dyn BatchEntries>) {
        let new_batch_entries = std::mem::take(&mut entries.mut_state().batch_entries);
        self.state.batch_entries.extend(new_batch_entries);
    }

    fn drain(&mut self) -> Vec<(Adapter, u64, Entry)> {
        self.state.drain()
    }

    fn create_batch_data(&self, batch_id: u64, max_tokens: u32, max_blocks: u32) -> Batch {
        self.state
            .create_batch_data(batch_id, max_tokens, max_blocks)
    }

    fn adapters_in_use(&self) -> HashSet<Adapter> {
        self.state.adapters_in_use()
    }

    fn is_empty(&self) -> bool {
        self.state.is_empty()
    }

    fn len(&self) -> usize {
        self.state.len()
    }

    fn state(&self) -> &BatchEntriesState {
        &self.state
    }

    fn mut_state(&mut self) -> &mut BatchEntriesState {
        &mut self.state
    }

    async fn process_first(
        &mut self,
        client: &mut ShardedClient,
        batch: Batch,
        span: Span,
        generation_health: &Arc<AtomicBool>,
    ) -> Option<CachedBatch> {
        prefill(
            client,
            batch,
            &mut self.state.batch_entries,
            &generation_health,
        )
        .instrument(span)
        .await
    }

    async fn process_next(
        &mut self,
        client: &mut ShardedClient,
        batches: Vec<CachedBatch>,
        span: Span,
        generation_health: &Arc<AtomicBool>,
    ) -> Option<CachedBatch> {
        decode(
            client,
            batches,
            &mut self.state.batch_entries,
            &generation_health,
        )
        .instrument(span)
        .await
    }
}

#[derive(Debug)]
pub(crate) struct EmbedBatchEntries {
    pub(crate) state: BatchEntriesState,
}

impl EmbedBatchEntries {
    pub(crate) fn new(num_entries: usize, queue_len: usize) -> Self {
        Self {
            state: BatchEntriesState::new(num_entries, queue_len),
        }
    }
}

#[async_trait]
impl BatchEntries for EmbedBatchEntries {
    fn can_add(&self, entry: &Entry) -> bool {
        // return false if the entry.request is not of type ValidEmbedRequest
        let valid_request = entry
            .request
            .as_ref()
            .as_any()
            .downcast_ref::<ValidEmbedRequest>();

        let result = valid_request.is_some();
        result
    }

    fn add(&mut self, id: u64, entry: Entry, adapter: Adapter, blocks: Vec<u32>, slots: Vec<u32>) {
        let valid_request = entry
            .request
            .as_ref()
            .as_any()
            .downcast_ref::<ValidEmbedRequest>();

        let request = valid_request.unwrap();
        let request_proto = Request {
            id,
            prefill_logprobs: false,
            inputs: request.inputs.clone(),
            tokenized_inputs: request.tokenized_inputs.clone(),
            truncate: 0,
            parameters: None,
            stopping_parameters: None,
            adapter_index: adapter.index(),
<<<<<<< HEAD
=======
            apply_chat_template: false,
            blocks,
            slots,
>>>>>>> 240079b0
        };

        self.state.add(id, entry, adapter, request_proto);
    }

    fn extend(&mut self, mut entries: Box<dyn BatchEntries>) {
        let new_batch_entries = std::mem::take(&mut entries.mut_state().batch_entries);
        self.state.batch_entries.extend(new_batch_entries);
    }

    fn drain(&mut self) -> Vec<(Adapter, u64, Entry)> {
        self.state.drain()
    }

    fn create_batch_data(&self, batch_id: u64, max_tokens: u32, max_blocks: u32) -> Batch {
        self.state
            .create_batch_data(batch_id, max_tokens, max_blocks)
    }

    fn adapters_in_use(&self) -> HashSet<Adapter> {
        self.state.adapters_in_use()
    }

    fn is_empty(&self) -> bool {
        self.state.is_empty()
    }

    fn len(&self) -> usize {
        self.state.len()
    }

    fn state(&self) -> &BatchEntriesState {
        &self.state
    }

    fn mut_state(&mut self) -> &mut BatchEntriesState {
        &mut self.state
    }

    async fn process_first(
        &mut self,
        client: &mut ShardedClient,
        batch: Batch,
        span: Span,
        generation_health: &Arc<AtomicBool>,
    ) -> Option<CachedBatch> {
        embed(
            client,
            batch,
            &mut self.state.batch_entries,
            &generation_health,
        )
        .instrument(span)
        .await
    }

    async fn process_next(
        &mut self,
        client: &mut ShardedClient,
        batches: Vec<CachedBatch>,
        span: Span,
        generation_health: &Arc<AtomicBool>,
    ) -> Option<CachedBatch> {
        // TODO(travis): send error (programming eroor) if we get here
        None
    }
}

#[derive(Debug)]
pub(crate) struct ClassifyBatchEntries {
    pub(crate) state: BatchEntriesState,
}

impl ClassifyBatchEntries {
    pub(crate) fn new(num_entries: usize, queue_len: usize) -> Self {
        Self {
            state: BatchEntriesState::new(num_entries, queue_len),
        }
    }
}

#[async_trait]
impl BatchEntries for ClassifyBatchEntries {
    fn can_add(&self, entry: &Entry) -> bool {
        // return false if the entry.request is not of type ValidEmbedRequest
        let valid_request = entry
            .request
            .as_ref()
            .as_any()
            .downcast_ref::<ValidClassifyRequest>();

        let result = valid_request.is_some();
        result
    }

    fn add(&mut self, id: u64, entry: Entry, adapter: Adapter, blocks: Vec<u32>, slots: Vec<u32>) {
        let valid_request = entry
            .request
            .as_ref()
            .as_any()
            .downcast_ref::<ValidClassifyRequest>();

        let request = valid_request.unwrap();
        let request_proto = Request {
            id,
            prefill_logprobs: false,
            inputs: request.inputs.clone(),
            tokenized_inputs: request.tokenized_inputs.clone(),
            truncate: 0,
            parameters: None,
            stopping_parameters: None,
            adapter_index: adapter.index(),
<<<<<<< HEAD
=======
            apply_chat_template: false,
            blocks,
            slots,
>>>>>>> 240079b0
        };

        self.state.add(id, entry, adapter, request_proto);
    }

    fn extend(&mut self, mut entries: Box<dyn BatchEntries>) {
        let new_batch_entries = std::mem::take(&mut entries.mut_state().batch_entries);
        self.state.batch_entries.extend(new_batch_entries);
    }

    fn drain(&mut self) -> Vec<(Adapter, u64, Entry)> {
        self.state.drain()
    }

    fn create_batch_data(&self, batch_id: u64, max_tokens: u32, max_blocks: u32) -> Batch {
        self.state
            .create_batch_data(batch_id, max_tokens, max_blocks)
    }

    fn adapters_in_use(&self) -> HashSet<Adapter> {
        self.state.adapters_in_use()
    }

    fn is_empty(&self) -> bool {
        self.state.is_empty()
    }

    fn len(&self) -> usize {
        self.state.len()
    }

    fn state(&self) -> &BatchEntriesState {
        &self.state
    }

    fn mut_state(&mut self) -> &mut BatchEntriesState {
        &mut self.state
    }

    async fn process_first(
        &mut self,
        client: &mut ShardedClient,
        batch: Batch,
        span: Span,
        generation_health: &Arc<AtomicBool>,
    ) -> Option<CachedBatch> {
        classify(
            client,
            batch,
            &mut self.state.batch_entries,
            &generation_health,
        )
        .instrument(span)
        .await
    }

    async fn process_next(
        &mut self,
        client: &mut ShardedClient,
        batches: Vec<CachedBatch>,
        span: Span,
        generation_health: &Arc<AtomicBool>,
    ) -> Option<CachedBatch> {
        // TODO(magdy): send error (programming eroor) if we get here
        None
    }
}<|MERGE_RESOLUTION|>--- conflicted
+++ resolved
@@ -296,12 +296,8 @@
             parameters: Some(request.parameters.clone()),
             stopping_parameters: Some(request.stopping_parameters.clone()),
             adapter_index: adapter.index(),
-<<<<<<< HEAD
-=======
-            apply_chat_template: request.apply_chat_template,
             blocks,
             slots,
->>>>>>> 240079b0
         };
 
         self.state.add(id, entry, adapter, request_proto);
@@ -420,12 +416,8 @@
             parameters: None,
             stopping_parameters: None,
             adapter_index: adapter.index(),
-<<<<<<< HEAD
-=======
-            apply_chat_template: false,
             blocks,
             slots,
->>>>>>> 240079b0
         };
 
         self.state.add(id, entry, adapter, request_proto);
@@ -538,12 +530,8 @@
             parameters: None,
             stopping_parameters: None,
             adapter_index: adapter.index(),
-<<<<<<< HEAD
-=======
-            apply_chat_template: false,
             blocks,
             slots,
->>>>>>> 240079b0
         };
 
         self.state.add(id, entry, adapter, request_proto);
